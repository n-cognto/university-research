--- conflicted
+++ resolved
@@ -28,55 +28,9 @@
     box-shadow: 0px 4px 8px rgba(0, 0, 0, 0.1);
 }
 
-<<<<<<< HEAD
-/* Responsive adjustments */
-@media (max-width: 768px) {
-    .carousel-item img {
-        height: 350px;
-    }
-    
-    .carousel-caption h2 {
-        font-size: 1.5rem;
-    }
-}
-
-/* Announcement Banner Styles */
-.announcement-banner {
-    background-color: #ffd700; /* Gold color */
-    color: #04114b; /* Dark blue - matches the site theme */
-    padding: 15px 0;
-    font-weight: 800; /* Extra bold */
-    text-align: center;
-    font-size: 24px; /* Increased from 18px */
-    box-shadow: 0 3px 6px rgba(0, 0, 0, 0.15);
-    text-transform: uppercase; /* Makes all text uppercase */
-}
-
-.announcement-banner p {
-    margin-bottom: 0;
-    letter-spacing: 1px; /* Increased letter spacing */
-    font-weight: 800; /* Ensuring the paragraph text is also bold */
-}
-
-/* Responsive styles for the banner */
-@media (max-width: 768px) {
-    .announcement-banner {
-        font-size: 18px; /* Increased from 14px */
-        padding: 10px 0;
-    }
-}
-
-/* Custom Navbar Styling with Gradient */
-.custom-navbar {
-    background: linear-gradient(to right, rgba(13, 93, 197, 0.95), rgba(4, 17, 75, 0.95));
-    padding: 15px 0;
-    box-shadow: 0 4px 10px rgba(0, 0, 0, 0.1);
-    transition: all 0.5s ease;
-=======
 /* Customize Bootstrap navbar */
 .navbar {
     padding: 0;
->>>>>>> 3c8fd33b
 }
 
 .navbar-nav {
@@ -493,103 +447,6 @@
     cursor: pointer;
 }
 
-<<<<<<< HEAD
-/* Weather Navigation Container */
-.weather-nav-container {
-    background: linear-gradient(to right, rgba(13, 93, 197, 0.95), rgba(4, 17, 75, 0.95));
-    padding: 10px 0;
-    border-bottom: 1px solid rgba(255, 255, 255, 0.1);
-}
-
-.weather-nav {
-    display: flex;
-    justify-content: center;
-    align-items: center;
-    gap: 15px;
-    flex-wrap: wrap;
-}
-
-.weather-nav-item {
-    color: #ffffff;
-    text-decoration: none;
-    font-weight: bold;
-    font-size: 12px;
-    padding: 8px 16px;
-    margin: 0 4px;
-    border-radius: 4px;
-    transition: all 0.3s ease;
-}
-
-.weather-nav-item:hover {
-    background-color: rgba(255, 255, 255, 0.15);
-    color: #ffd700;
-}
-
-.weather-nav-dropdown {
-    position: relative;
-}
-
-.weather-nav-dropdown .dropdown-toggle {
-    cursor: pointer;
-}
-
-.weather-dropdown-menu {
-    background: linear-gradient(to right, rgba(13, 93, 197, 0.95), rgba(4, 17, 75, 0.95));
-    border: none;
-    border-radius: 0 0 8px 8px;
-    margin-top: 0;
-    box-shadow: 0 6px 12px rgba(0, 0, 0, 0.2);
-    padding: 0;
-    min-width: 200px;
-    z-index: 1000;
-    display: none; /* Hide by default */
-    position: absolute;
-    top: 100%;
-    left: 0;
-}
-
-/* Show dropdown when the parent has the 'show' class */
-.weather-nav-dropdown.show .weather-dropdown-menu {
-    display: block;
-}
-
-.weather-dropdown-item {
-    color: #ffffff;
-    font-weight: 500;
-    padding: 12px 20px;
-    text-decoration: none;
-    display: block;
-    transition: all 0.3s ease;
-    font-size: 14px;
-}
-
-.weather-dropdown-item:hover {
-    background-color: rgba(255, 255, 255, 0.15);
-    color: #ffd700;
-}
-
-@media (max-width: 768px) {
-    .weather-nav {
-        flex-direction: column;
-        align-items: stretch;
-    }
-
-    .weather-nav-item {
-        text-align: center;
-        padding: 10px;
-        border-bottom: 1px solid rgba(255, 255, 255, 0.1);
-    }
-
-    .weather-dropdown-menu {
-        position: static;
-        border: none;
-        box-shadow: none;
-        background: rgba(4, 17, 75, 0.8);
-        margin-left: 16px;
-    }
-}
-
-=======
 /* General Styling */
 /* Add to your styles.css file */
 .weather-nav-container {
@@ -655,7 +512,6 @@
 }
 
 /* Responsive Design */
->>>>>>> 3c8fd33b
 @media (max-width: 768px) {
     .weather-nav {
         flex-direction: column;
@@ -669,10 +525,7 @@
         position: static;
         width: 100%;
     }
-<<<<<<< HEAD
-=======
-}
->>>>>>> 3c8fd33b
+}
 
 #map {
     height: 600px;
@@ -682,7 +535,7 @@
     max-width: 400px;
 }
 .environmental-data {
-    margin-top: 15px.
+    margin-top: 15px;
 }
 .data-card {
     margin-bottom: 15px;
@@ -698,23 +551,4 @@
     margin: 0 auto;
     padding: 0;
     max-width: 1200px; /* Adjust as needed */
-<<<<<<< HEAD
-}
-
-/* Announcement Banner Styles */
-.announcement-banner {
-    background-color: #0056b3;
-    color: white;
-    padding: 10px 0;
-    font-weight: 600;
-    letter-spacing: 1px;
-    text-transform: uppercase;
-    box-shadow: 0 2px 4px rgba(0,0,0,0.1);
-    transition: background-color 0.3s ease;
-}
-
-.announcement-banner:hover {
-    background-color: #003d82;
-=======
->>>>>>> 3c8fd33b
 }