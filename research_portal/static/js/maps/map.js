/**
 * Weather Station Map JavaScript
 * Handles fetching and displaying weather station data on a Leaflet map
 * Focused on Kenya with ability to zoom to specific stations
 */
class WeatherStationMap {
    constructor(mapElementId, apiBaseUrl) {
        this.mapElementId = mapElementId;
        this.apiBaseUrl = apiBaseUrl;
        this.map = null;
        this.stationLayers = {
            active: L.layerGroup(),
            inactive: L.layerGroup()
        };
        this.heatmapLayer = null;
        this.dataView = 'temperature';
        this.stations = [];
        
        // Initialize the map
        this.initMap();
        
        // Load the stations
        this.loadStations();
        
        // Bind event listeners
        this.bindEvents();
    }
    
    /**
     * Bind event listeners for map interactions
     */
    bindEvents() {
        document.addEventListener('click', (e) => {
            if (e.target && e.target.classList.contains('station-data-btn')) {
                const stationId = e.target.getAttribute('data-station-id');
                console.log("Loading data for station:", stationId);
                this.loadStationData(stationId);
            }
        });
    }
    
    /**
     * Initialize the Leaflet map
     */
    initMap() {
        // Create the map centered on Kenya
        this.map = L.map(this.mapElementId, {
            center: [-0.9, 34.75], // Nyanza region's coordinates
            zoom: 6,                   // Zoom level for Kenya
            minZoom: 2,
            maxZoom: 18
        });
        
        // Add the tile layer (OpenStreetMap)
        L.tileLayer('https://{s}.tile.openstreetmap.org/{z}/{x}/{y}.png', {
            attribution: '&copy; <a href="https://www.openstreetmap.org/copyright">OpenStreetMap</a> contributors'
        }).addTo(this.map);
        
        // Add the station layers to the map
        this.stationLayers.active.addTo(this.map);
        this.stationLayers.inactive.addTo(this.map);
        
        // Add info control
        this.addInfoControl();
        
        // Add legend
        this.addLegend();
    }
    
    /**
     * Load weather stations from the API
     */
    loadStations() {
<<<<<<< HEAD
        // Use correct path including API prefix
        const url = `${this.apiBaseUrl}/api/weather-stations/`;
        console.log("Fetching stations from:", url);
        
        fetch(url)
=======
        // Fix URL path: Remove duplicate "api" in the path
        fetch(`${this.apiBaseUrl}/weather-stations/`)
>>>>>>> e221c2ef
            .then(response => {
                if (!response.ok) {
                    throw new Error(`HTTP error! Status: ${response.status}`);
                }
                return response.json();
            })
            .then(data => {
                console.log("Raw API response:", data);
                
                // Handle different response structures
                if (Array.isArray(data)) {
                    // Direct array of stations
                    this.stations = data.map(station => {
                        // Convert to GeoJSON format if not already
                        if (!station.geometry) {
                            return {
                                type: "Feature",
                                geometry: {
                                    type: "Point",
                                    coordinates: [station.longitude, station.latitude]
                                },
                                properties: { ...station }
                            };
                        }
                        return station;
                    });
                } else if (data.features && Array.isArray(data.features)) {
                    // GeoJSON format
                    this.stations = data.features;
                } else if (data.results && Array.isArray(data.results)) {
                    // DRF paginated format
                    this.stations = data.results.map(station => {
                        // Convert to GeoJSON format if not already
                        if (!station.geometry) {
                            return {
                                type: "Feature",
                                geometry: {
                                    type: "Point",
                                    coordinates: [station.longitude, station.latitude]
                                },
                                properties: { ...station }
                            };
                        }
                        return station;
                    });
                } else {
                    throw new Error("Unexpected data format from API");
                }
                
                if (this.stations.length > 0) {
                    console.log("First station:", this.stations[0]);
                    this.displayStations();
                } else {
                    throw new Error("No stations found in the response");
                }
            })
            .catch(error => {
                console.error("Error loading stations:", error);
                // Try the debug endpoint as fallback with corrected paths
<<<<<<< HEAD
                const debugUrl = `${this.apiBaseUrl}/api/debug/stations/`;
                console.log("Trying debug endpoint:", debugUrl);
                
                fetch(debugUrl)
                    .then(response => {
                        if (!response.ok) {
                            const mapDataUrl = `${this.apiBaseUrl}/api/map-data/`;
                            console.log("Trying map-data endpoint:", mapDataUrl);
                            return fetch(mapDataUrl);
=======
                fetch(`/maps/api/debug/stations/`)
                    .then(response => {
                        if (!response.ok) {
                            // Try another fallback path
                            return fetch(`/maps/api/map-data/`);
                        }
                        return response;
                    })
                    .then(response => {
                        if (!response.ok) {
                            // Final fallback to just trying the debug_stations path directly
                            return fetch(`/debug_stations/`);
>>>>>>> e221c2ef
                        }
                        return response;
                    })
                    .then(response => response.json())
                    .then(data => {
                        console.log("Debug endpoint data:", data);
                        if (data && (data.features || data.results || Array.isArray(data))) {
                            if (data.features) {
                                this.stations = data.features;
                            } else if (data.stations && data.stations.features) {
                                // Handle map_data response format
                                this.stations = data.stations.features;
                            } else if (data.results) {
                                this.stations = data.results;
                            } else {
                                this.stations = data;
                            }
                            this.displayStations();
                        } else {
                            this.showError(`Failed to load weather stations: ${error.message}`);
                        }
                    })
                    .catch(debugError => {
                        this.showError(`Failed to load weather stations. Error: ${error.message}`);
                    });
            });
    }
    
    /**
     * Display weather stations on the map
     */
    displayStations() {
        // Clear existing layers
        this.stationLayers.active.clearLayers();
        this.stationLayers.inactive.clearLayers();
        
        // Check if stations were loaded
        if (!this.stations || this.stations.length === 0) {
            this.showError("No weather stations found.");
            return;
        }
        
        // Process each station
        this.stations.forEach(station => {
            try {
                // Create marker
                const marker = this.createStationMarker(station);
                
                // Determine if station is active based on available properties
                const isActive = station.properties ? 
                    station.properties.is_active !== undefined ? 
                        station.properties.is_active : 
                        (station.properties.status === 'active') : 
                    (station.is_active !== undefined ? 
                        station.is_active : 
                        (station.status === 'active'));
                
                // Add marker to appropriate layer group
                if (isActive) {
                    this.stationLayers.active.addLayer(marker);
                } else {
                    marker.setOpacity(0.5); // Make inactive stations semi-transparent
                    this.stationLayers.inactive.addLayer(marker);
                }
            } catch (error) {
                console.error("Error displaying station:", station, error);
            }
        });
        
        // Populate station dropdown
        this.populateStationDropdown();
        
        // Set map view to Kenya by default
        this.map.setView([0.0236, 37.9062], 6);
    }
    
    /**
     * Create a marker for a weather station
     */
    createStationMarker(station) {
        // Extract station properties, handling different data structures
        let props, coords;
        
        if (station.properties) {
            // GeoJSON structure
            props = station.properties;
            coords = station.geometry.coordinates;
        } else {
            // Direct properties structure
            props = station;
            coords = [station.longitude, station.latitude];
        }
        
        // Get station ID (could be in different formats)
        const stationId = props.id || props.station_id || '';
        
        // Create marker
        const marker = L.marker([
            Array.isArray(coords) ? coords[1] : props.latitude, 
            Array.isArray(coords) ? coords[0] : props.longitude
        ], {
            title: props.name || props.station_name || 'Unnamed Station',
            alt: props.name || props.station_name || 'Unnamed Station',
            riseOnHover: true
        });
        
        // Create popup content
        const popupContent = `
            <div class="info-container">
                <h4>${props.name || props.station_name || 'Unnamed Station'}</h4>
                <p>${props.description || 'No description available.'}</p>
                <p><strong>Status:</strong> ${props.is_active || props.status === 'active' ? 'Active' : 'Inactive'}</p>
                <p><strong>Altitude:</strong> ${props.altitude ? props.altitude + ' m' : 'N/A'}</p>
                <p><strong>Installed:</strong> ${props.date_installed || props.installation_date || 'N/A'}</p>
                <button class="btn btn-sm btn-primary station-data-btn" data-station-id="${stationId}">View Data</button>
            </div>
        `;
        
        // Bind popup to marker
        marker.bindPopup(popupContent);
        
        // Add click event to load station data
        marker.on('click', () => {
            this.loadStationData(stationId);
        });
        
        return marker;
    }
    
    /**
     * Load data for a specific station
     */
    loadStationData(stationId) {
        if (!stationId) {
            this.showError("Invalid station ID");
            return;
        }
        
        // Try to access station data using the correct API endpoint path
<<<<<<< HEAD
        const url = `${this.apiBaseUrl}/api/stations/${stationId}/data/`;
        console.log("Fetching station data from:", url);
        
        fetch(url)
            .then(response => {
                if (!response.ok) {
                    // First fallback - try using DRF viewset endpoint directly
                    const fallbackUrl = `${this.apiBaseUrl}/api/climate-data/?station=${stationId}&days=7`;
                    console.log("Trying fallback URL:", fallbackUrl);
                    return fetch(fallbackUrl);
=======
        fetch(`/maps/api/weather-stations/${stationId}/data/?days=7`)
            .then(response => {
                if (!response.ok) {
                    // First fallback - try using DRF viewset endpoint directly
                    return fetch(`/maps/api/climate-data/?station=${stationId}&days=7`);
>>>>>>> e221c2ef
                }
                return response;
            })
            .then(response => {
                if (!response.ok) {
                    // Second fallback - try accessing the station directly via map-data
<<<<<<< HEAD
                    const mapDataUrl = `${this.apiBaseUrl}/api/map-data/?station=${stationId}`;
                    console.log("Trying map-data endpoint:", mapDataUrl);
                    return fetch(mapDataUrl);
=======
                    return fetch(`/maps/api/map-data/?station=${stationId}`);
>>>>>>> e221c2ef
                }
                return response;
            })
            .then(response => response.json())
            .then(data => {
                // Get station info for popup location
                const station = this.findStationById(stationId);
                let popupLatLng;
                
                if (station) {
                    if (station.geometry && station.geometry.coordinates) {
                        popupLatLng = [station.geometry.coordinates[1], station.geometry.coordinates[0]];
                    } else {
                        popupLatLng = [station.latitude || 0, station.longitude || 0];
                    }
                } else {
                    popupLatLng = this.map.getCenter();
                }
                
                // Update the popup with the latest data
                const popup = L.popup()
                    .setLatLng(popupLatLng)
                    .setContent(this.createDataPopupContent(data, stationId))
                    .openOn(this.map);
            })
            .catch(error => {
                console.error("Error loading station data:", error);
                this.showError(`Failed to load data for station: ${error.message}`);
            });
    }
    
    /**
     * Find station by ID in our local data
     */
    findStationById(stationId) {
        for (const station of this.stations) {
            if (station.properties) {
                if (station.properties.id == stationId || station.properties.station_id == stationId) {
                    return station;
                }
            } else if (station.id == stationId || station.station_id == stationId) {
                return station;
            }
        }
        return null;
    }
    
    /**
     * Create popup content for station data
     */
    createDataPopupContent(data, stationId) {
        // Handle different API response formats
        let results;
        if (data.results && data.results.length > 0) {
            results = data.results;
        } else if (Array.isArray(data) && data.length > 0) {
            results = data;
        } else {
            return `<div class="info-container"><p>No recent data available for this station.</p></div>`;
        }
        
        const latest = results[0];
        const station = this.findStationById(stationId);
        const stationName = station ? 
            (station.properties ? station.properties.name : station.name) || 'Unknown Station' :
            latest.station_name || 'Unknown Station';
        
        return `
            <div class="info-container">
                <h4>${stationName} - Latest Data</h4>
                <p><strong>Time:</strong> ${new Date(latest.timestamp || latest.date_time || latest.recorded_time).toLocaleString()}</p>
                <p><strong>Temperature:</strong> ${latest.temperature !== null && latest.temperature !== undefined ? latest.temperature + ' °C' : 'N/A'}</p>
                <p><strong>Humidity:</strong> ${latest.humidity !== null && latest.humidity !== undefined ? latest.humidity + '%' : 'N/A'}</p>
                <p><strong>Precipitation:</strong> ${latest.precipitation !== null && latest.precipitation !== undefined ? latest.precipitation + ' mm' : 'N/A'}</p>
                <p><strong>Wind:</strong> ${latest.wind_speed !== null && latest.wind_speed !== undefined ? latest.wind_speed + ' m/s' : 'N/A'} 
                   ${latest.wind_direction !== null && latest.wind_direction !== undefined ? 'at ' + latest.wind_direction + '°' : ''}</p>
                <p><strong>Air Quality:</strong> ${latest.air_quality_index !== null && latest.air_quality_index !== undefined ? latest.air_quality_index : 'N/A'}</p>
                <p><strong>Data Quality:</strong> ${latest.data_quality || 'Good'}</p>
                <button class="btn btn-sm btn-secondary" onclick="window.location.href='/maps/stations/${stationId}/statistics/'">View Statistics</button>
            </div>
        `;
    }
    
    /**
     * Add info control to the map
     */
    addInfoControl() {
        const info = L.control();
        
        info.onAdd = () => {
            this.infoDiv = L.DomUtil.create('div', 'info-container');
            this.updateInfo();
            return this.infoDiv;
        };
        
        info.addTo(this.map);
    }
    
    /**
     * Update info control content
     */
    updateInfo() {
        if (!this.infoDiv) return;
        
        const activeCount = this.stationLayers.active.getLayers().length;
        const inactiveCount = this.stationLayers.inactive.getLayers().length;
        
        this.infoDiv.innerHTML = `
            <h4>Weather Station Network</h4>
            <p><strong>Active Stations:</strong> ${activeCount}</p>
            <p><strong>Inactive Stations:</strong> ${inactiveCount}</p>
            <p><strong>Total Stations:</strong> ${activeCount + inactiveCount}</p>
            <p><strong>Data View:</strong> ${this.dataView}</p>
        `;
    }
    
   /**
     * Add legend to the map
     */
    addLegend() {
        const legend = L.control({position: 'bottomright'});
        
        legend.onAdd = () => {
            const div = L.DomUtil.create('div', 'info-container legend');
            div.innerHTML = `
                <h4>Legend</h4>
                <div><i style="background: #4285F4"></i> Active Station</div>
                <div><i style="background: #4285F4; opacity: 0.5"></i> Inactive Station</div>
            `;
            return div;
        };
        
        legend.addTo(this.map);
    }
    
    /**
     * Toggle active stations visibility
     */
    toggleActiveStations(visible) {
        if (visible) {
            if (!this.map.hasLayer(this.stationLayers.active)) {
                this.map.addLayer(this.stationLayers.active);
            }
        } else {
            if (this.map.hasLayer(this.stationLayers.active)) {
                this.map.removeLayer(this.stationLayers.active);
            }
        }
        this.updateInfo();
    }
    
    /**
     * Toggle inactive stations visibility
     */
    toggleInactiveStations(visible) {
        if (visible) {
            if (!this.map.hasLayer(this.stationLayers.inactive)) {
                this.map.addLayer(this.stationLayers.inactive);
            }
        } else {
            if (this.map.hasLayer(this.stationLayers.inactive)) {
                this.map.removeLayer(this.stationLayers.inactive);
            }
        }
        this.updateInfo();
    }
    
    /**
     * Toggle heatmap visibility
     */
    toggleHeatmap(visible) {
        if (visible) {
            this.loadHeatmapData();
        } else if (this.heatmapLayer) {
            this.map.removeLayer(this.heatmapLayer);
            this.heatmapLayer = null;
        }
    }
    
    /**
     * Load data for heatmap
     */
    loadHeatmapData() {
        // Use correct API endpoint path for climate data
<<<<<<< HEAD
        const url = `${this.apiBaseUrl}/api/climate-data/recent/?hours=24`;
        console.log("Fetching heatmap data from:", url);
        
        fetch(url)
            .then(response => {
                if (!response.ok) {
                    // Try fallback path
                    const fallbackUrl = `${this.apiBaseUrl}/api/climate-data/?hours=24`;
                    console.log("Trying fallback URL:", fallbackUrl);
                    return fetch(fallbackUrl);
=======
        fetch(`/maps/api/climate-data/recent/?hours=24`)
            .then(response => {
                if (!response.ok) {
                    // Try fallback path
                    return fetch(`/maps/api/climate-data/?hours=24`);
>>>>>>> e221c2ef
                }
                return response;
            })
            .then(response => {
                if (!response.ok) {
                    // Try the map-data endpoint as another fallback
<<<<<<< HEAD
                    const mapDataUrl = `${this.apiBaseUrl}/api/map-data/`;
                    console.log("Trying map-data endpoint:", mapDataUrl);
                    return fetch(mapDataUrl);
=======
                    return fetch(`/maps/api/map-data/`);
>>>>>>> e221c2ef
                }
                return response;
            })
            .then(response => response.json())
            .then(data => {
                // Handle different response formats
                let results;
                // Check for map-data response format
                if (data.recent_data && Array.isArray(data.recent_data)) {
                    results = data.recent_data;
                } else if (data.results && Array.isArray(data.results)) {
                    results = data.results;
                } else if (Array.isArray(data)) {
                    results = data;
                } else {
                    results = []; // Empty array if no valid data
                }
                
                this.createHeatmap(results);
            })
            .catch(error => {
                console.error("Error loading heatmap data:", error);
                this.showError(`Failed to load heatmap data: ${error.message}`);
            });
    }
    
    /**
     * Create heatmap from data
     */
    createHeatmap(data) {
        // Remove existing heatmap if any
        if (this.heatmapLayer) {
            this.map.removeLayer(this.heatmapLayer);
        }
        
        // Prepare points for heatmap
        const heatPoints = [];
        
        data.forEach(item => {
            // Try to extract location from various possible formats
            let lat = null, lng = null;
            
            if (item.station_location) {
                if (typeof item.station_location === 'object' && item.station_location.coordinates) {
                    // GeoJSON Point format
                    lng = item.station_location.coordinates[0];
                    lat = item.station_location.coordinates[1];
                } else if (typeof item.station_location === 'string') {
                    // Parse string format "POINT(lng lat)" or similar
                    try {
                        const match = item.station_location.match(/POINT\s*\(\s*([+-]?\d+\.?\d*)\s+([+-]?\d+\.?\d*)\s*\)/i);
                        if (match) {
                            lng = parseFloat(match[1]);
                            lat = parseFloat(match[2]);
                        }
                    } catch (e) {
                        console.error("Error parsing station_location string:", e);
                    }
                }
            } else if (item.latitude !== undefined && item.longitude !== undefined) {
                // Direct lat/lng properties
                lat = parseFloat(item.latitude);
                lng = parseFloat(item.longitude);
            } else if (item.station) {
                // Try to find station in our loaded stations
                const station = this.findStationById(item.station);
                if (station) {
                    if (station.geometry && station.geometry.coordinates) {
                        lng = station.geometry.coordinates[0];
                        lat = station.geometry.coordinates[1];
                    } else {
                        lat = station.latitude;
                        lng = station.longitude;
                    }
                }
            }
            
            // Only add valid points with location
            if (lat !== null && lng !== null && !isNaN(lat) && !isNaN(lng)) {
                // Get the value for the current data view
                let intensity = 0;
                switch (this.dataView) {
                    case 'temperature':
                        intensity = item.temperature !== null && item.temperature !== undefined ? 
                            Math.abs(parseFloat(item.temperature)) : 0;
                        break;
                    case 'precipitation':
                        intensity = item.precipitation !== null && item.precipitation !== undefined ? 
                            parseFloat(item.precipitation) * 5 : 0;
                        break;
                    case 'wind':
                        intensity = item.wind_speed !== null && item.wind_speed !== undefined ? 
                            parseFloat(item.wind_speed) * 3 : 0;
                        break;
                    case 'humidity':
                        intensity = item.humidity !== null && item.humidity !== undefined ? 
                            parseFloat(item.humidity) / 5 : 0;
                        break;
                    default:
                        intensity = 0;
                }
                
                // Only add points with valid intensity
                if (!isNaN(intensity)) {
                    heatPoints.push([
                        lat, // latitude
                        lng, // longitude
                        intensity // intensity value
                    ]);
                }
            }
        });
        
        // Create heatmap layer if we have points
        if (heatPoints.length > 0) {
            // Check if heatmap plugin is available
            if (typeof L.heatLayer === 'function') {
                this.heatmapLayer = L.heatLayer(heatPoints, {
                    radius: 25,
                    blur: 15,
                    maxZoom: 10,
                    gradient: {0.4: 'blue', 0.6: 'cyan', 0.7: 'lime', 0.8: 'yellow', 1: 'red'}
                }).addTo(this.map);
            } else {
                console.error("Leaflet.heat plugin is not loaded. Cannot create heatmap.");
                this.showError("Heatmap plugin not available. Please include Leaflet.heat in your project.");
            }
        } else {
            this.showError("No valid data available for heatmap.");
        }
    }
    
    /**
     * Change data view for visualization
     */
    changeDataView(dataView) {
        this.dataView = dataView;
        this.updateInfo();
        
        // If heatmap is visible, refresh it with new data type
        if (this.heatmapLayer && this.map.hasLayer(this.heatmapLayer)) {
            this.loadHeatmapData();
        }
    }
    
    /**
     * Refresh data from the API
     */
    refreshData() {
        // Reload stations
        this.loadStations();
        
        // Reload heatmap if visible
        if (this.heatmapLayer && this.map.hasLayer(this.heatmapLayer)) {
            this.loadHeatmapData();
        }
        
        this.updateInfo();
    }
    
    /**
     * Show error message
     */
    showError(message) {
        console.error(message);
        
        // Create error alert
        const alertDiv = document.createElement('div');
        alertDiv.className = 'alert alert-danger';
        alertDiv.role = 'alert';
        alertDiv.style.position = 'fixed';
        alertDiv.style.top = '10px';
        alertDiv.style.left = '50%';
        alertDiv.style.transform = 'translateX(-50%)';
        alertDiv.style.zIndex = '1000';
        alertDiv.textContent = message;
        
        // Add close button
        const closeButton = document.createElement('button');
        closeButton.type = 'button';
        closeButton.className = 'btn-close';
        closeButton.setAttribute('aria-label', 'Close');
        closeButton.addEventListener('click', () => {
            alertDiv.remove();
        });
        
        alertDiv.appendChild(closeButton);
        document.body.appendChild(alertDiv);
        
        // Remove alert after 5 seconds
        setTimeout(() => {
            if (document.body.contains(alertDiv)) {
                alertDiv.remove();
            }
        }, 5000);
    }
    
    /**
     * Populate the station dropdown with available stations
     */
    populateStationDropdown() {
        const stationSelect = document.getElementById('stationSelect');
        if (!stationSelect) return;
        
        // Clear existing options except the first one
        while (stationSelect.options.length > 1) {
            stationSelect.remove(1);
        }
        
        // Add stations to dropdown
        this.stations.forEach(station => {
            const option = document.createElement('option');
            // Handle different data structures
            if (station.properties) {
                option.value = station.properties.id || station.properties.station_id || '';
                option.textContent = station.properties.name || station.properties.station_name || 'Unnamed Station';
                // Add an indicator for inactive stations
                if (!station.properties.is_active && station.properties.is_active !== undefined) {
                    option.textContent += ' (Inactive)';
                } else if (station.properties.status === 'inactive') {
                    option.textContent += ' (Inactive)';
                }
            } else {
                option.value = station.id || station.station_id || '';
                option.textContent = station.name || station.station_name || 'Unnamed Station';
                // Add an indicator for inactive stations
                if (!station.is_active && station.is_active !== undefined) {
                    option.textContent += ' (Inactive)';
                } else if (station.status === 'inactive') {
                    option.textContent += ' (Inactive)';
                }
            }
            stationSelect.appendChild(option);
        });
    }

    /**
     * Zoom to a specific station when selected from dropdown
     */
    zoomToStation(stationId) {
        if (!stationId) {
            // If "All Stations" is selected, zoom to include all stations
            const bounds = L.featureGroup([
                this.stationLayers.active, 
                this.stationLayers.inactive
            ]).getBounds();
            
            if (bounds.isValid()) {
                this.map.fitBounds(bounds);
            } else {
                // Default to Kenya view if no stations
                this.map.setView([0.0236, 37.9062], 6);
            }
            return;
        }
        
        // Find the selected station
        const station = this.findStationById(stationId);
        
        if (station) {
            let lat, lng;
            
            if (station.geometry && station.geometry.coordinates) {
                lng = station.geometry.coordinates[0];
                lat = station.geometry.coordinates[1];
            } else {
                lat = station.latitude;
                lng = station.longitude;
            }
            
            // Zoom to the station
            this.map.setView([lat, lng], 14);
            
            // Find and open the station marker popup
            const searchByTitle = station.properties ? 
                station.properties.name || station.properties.station_name : 
                station.name || station.station_name;
                
            this.stationLayers.active.eachLayer(layer => {
                if (layer.options.title === searchByTitle) {
                    layer.openPopup();
                }
            });
            
            this.stationLayers.inactive.eachLayer(layer => {
                if (layer.options.title === searchByTitle) {
                    layer.openPopup();
                }
            });
        }
    }
}<|MERGE_RESOLUTION|>--- conflicted
+++ resolved
@@ -71,16 +71,11 @@
      * Load weather stations from the API
      */
     loadStations() {
-<<<<<<< HEAD
         // Use correct path including API prefix
         const url = `${this.apiBaseUrl}/api/weather-stations/`;
         console.log("Fetching stations from:", url);
         
         fetch(url)
-=======
-        // Fix URL path: Remove duplicate "api" in the path
-        fetch(`${this.apiBaseUrl}/weather-stations/`)
->>>>>>> e221c2ef
             .then(response => {
                 if (!response.ok) {
                     throw new Error(`HTTP error! Status: ${response.status}`);
@@ -140,7 +135,6 @@
             .catch(error => {
                 console.error("Error loading stations:", error);
                 // Try the debug endpoint as fallback with corrected paths
-<<<<<<< HEAD
                 const debugUrl = `${this.apiBaseUrl}/api/debug/stations/`;
                 console.log("Trying debug endpoint:", debugUrl);
                 
@@ -150,20 +144,6 @@
                             const mapDataUrl = `${this.apiBaseUrl}/api/map-data/`;
                             console.log("Trying map-data endpoint:", mapDataUrl);
                             return fetch(mapDataUrl);
-=======
-                fetch(`/maps/api/debug/stations/`)
-                    .then(response => {
-                        if (!response.ok) {
-                            // Try another fallback path
-                            return fetch(`/maps/api/map-data/`);
-                        }
-                        return response;
-                    })
-                    .then(response => {
-                        if (!response.ok) {
-                            // Final fallback to just trying the debug_stations path directly
-                            return fetch(`/debug_stations/`);
->>>>>>> e221c2ef
                         }
                         return response;
                     })
@@ -173,6 +153,9 @@
                         if (data && (data.features || data.results || Array.isArray(data))) {
                             if (data.features) {
                                 this.stations = data.features;
+                            } else if (data.stations && data.stations.features) {
+                                // Handle map_data response format
+                                this.stations = data.stations.features;
                             } else if (data.stations && data.stations.features) {
                                 // Handle map_data response format
                                 this.stations = data.stations.features;
@@ -303,7 +286,6 @@
         }
         
         // Try to access station data using the correct API endpoint path
-<<<<<<< HEAD
         const url = `${this.apiBaseUrl}/api/stations/${stationId}/data/`;
         console.log("Fetching station data from:", url);
         
@@ -314,26 +296,15 @@
                     const fallbackUrl = `${this.apiBaseUrl}/api/climate-data/?station=${stationId}&days=7`;
                     console.log("Trying fallback URL:", fallbackUrl);
                     return fetch(fallbackUrl);
-=======
-        fetch(`/maps/api/weather-stations/${stationId}/data/?days=7`)
-            .then(response => {
-                if (!response.ok) {
-                    // First fallback - try using DRF viewset endpoint directly
-                    return fetch(`/maps/api/climate-data/?station=${stationId}&days=7`);
->>>>>>> e221c2ef
                 }
                 return response;
             })
             .then(response => {
                 if (!response.ok) {
                     // Second fallback - try accessing the station directly via map-data
-<<<<<<< HEAD
                     const mapDataUrl = `${this.apiBaseUrl}/api/map-data/?station=${stationId}`;
                     console.log("Trying map-data endpoint:", mapDataUrl);
                     return fetch(mapDataUrl);
-=======
-                    return fetch(`/maps/api/map-data/?station=${stationId}`);
->>>>>>> e221c2ef
                 }
                 return response;
             })
@@ -413,6 +384,7 @@
                 <p><strong>Air Quality:</strong> ${latest.air_quality_index !== null && latest.air_quality_index !== undefined ? latest.air_quality_index : 'N/A'}</p>
                 <p><strong>Data Quality:</strong> ${latest.data_quality || 'Good'}</p>
                 <button class="btn btn-sm btn-secondary" onclick="window.location.href='/maps/stations/${stationId}/statistics/'">View Statistics</button>
+                <button class="btn btn-sm btn-secondary" onclick="window.location.href='/maps/stations/${stationId}/statistics/'">View Statistics</button>
             </div>
         `;
     }
@@ -518,7 +490,6 @@
      */
     loadHeatmapData() {
         // Use correct API endpoint path for climate data
-<<<<<<< HEAD
         const url = `${this.apiBaseUrl}/api/climate-data/recent/?hours=24`;
         console.log("Fetching heatmap data from:", url);
         
@@ -529,33 +500,28 @@
                     const fallbackUrl = `${this.apiBaseUrl}/api/climate-data/?hours=24`;
                     console.log("Trying fallback URL:", fallbackUrl);
                     return fetch(fallbackUrl);
-=======
-        fetch(`/maps/api/climate-data/recent/?hours=24`)
-            .then(response => {
-                if (!response.ok) {
-                    // Try fallback path
-                    return fetch(`/maps/api/climate-data/?hours=24`);
->>>>>>> e221c2ef
                 }
                 return response;
             })
             .then(response => {
                 if (!response.ok) {
                     // Try the map-data endpoint as another fallback
-<<<<<<< HEAD
                     const mapDataUrl = `${this.apiBaseUrl}/api/map-data/`;
                     console.log("Trying map-data endpoint:", mapDataUrl);
                     return fetch(mapDataUrl);
-=======
-                    return fetch(`/maps/api/map-data/`);
->>>>>>> e221c2ef
-                }
+                }
+                return response;
                 return response;
             })
+            .then(response => response.json())
             .then(response => response.json())
             .then(data => {
                 // Handle different response formats
                 let results;
+                // Check for map-data response format
+                if (data.recent_data && Array.isArray(data.recent_data)) {
+                    results = data.recent_data;
+                } else if (data.results && Array.isArray(data.results)) {
                 // Check for map-data response format
                 if (data.recent_data && Array.isArray(data.recent_data)) {
                     results = data.recent_data;
@@ -571,6 +537,7 @@
             })
             .catch(error => {
                 console.error("Error loading heatmap data:", error);
+                this.showError(`Failed to load heatmap data: ${error.message}`);
                 this.showError(`Failed to load heatmap data: ${error.message}`);
             });
     }
