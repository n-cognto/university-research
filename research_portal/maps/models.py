from django.contrib.gis.db import models
from django.contrib.gis.geos import Point
from django.utils.translation import gettext_lazy as _
from django.contrib.auth.models import User
from django.core.validators import MinValueValidator, MaxValueValidator
from django.contrib.postgres.fields import ArrayField
import json
<<<<<<< HEAD
import logging
from datetime import datetime
from django.db import transaction
from django.conf import settings

# Set up logger
logger = logging.getLogger(__name__)
=======
from datetime import datetime

>>>>>>> e221c2ef

class Country(models.Model):
    """Country information for geographic filtering"""
    name = models.CharField(max_length=100, unique=True)
    code = models.CharField(max_length=3, unique=True)  # ISO 3166-1 alpha-3 code
    boundary = models.MultiPolygonField(srid=4326, geography=True, null=True, blank=True)
<<<<<<< HEAD
    # Add field for hemisphere to properly calculate seasons
    is_southern_hemisphere = models.BooleanField(
        default=False, 
        help_text="Whether this country is predominantly in the Southern Hemisphere"
    )
=======
>>>>>>> e221c2ef
    
    class Meta:
        verbose_name = _("Country")
        verbose_name_plural = _("Countries")
        ordering = ["name"]
    
    def __str__(self):
        return self.name


class WeatherStation(models.Model):
    """Weather station or climate data collection point"""
    name = models.CharField(max_length=255)
    station_id = models.CharField(max_length=100, unique=True, null=True, blank=True)
    description = models.TextField(blank=True, null=True)
    location = models.PointField(srid=4326, geography=True, spatial_index=True)  # Add spatial_index=True for better performance
    altitude = models.FloatField(help_text="Altitude in meters above sea level", null=True, blank=True)
    country = models.ForeignKey(Country, on_delete=models.SET_NULL, null=True, related_name='stations')
    region = models.CharField(max_length=100, blank=True, null=True, help_text="Administrative region within country")
    is_active = models.BooleanField(default=True)
    date_installed = models.DateField(null=True, blank=True)
    date_decommissioned = models.DateField(null=True, blank=True)
    created_at = models.DateTimeField(auto_now_add=True)
    updated_at = models.DateTimeField(auto_now=True)
    
    # Data availability flags
    has_temperature = models.BooleanField(default=True)
    has_precipitation = models.BooleanField(default=True)
    has_humidity = models.BooleanField(default=True)
    has_wind = models.BooleanField(default=True)
    has_air_quality = models.BooleanField(default=False)
    has_soil_moisture = models.BooleanField(default=False)
    has_water_level = models.BooleanField(default=False)
    
<<<<<<< HEAD
    # Replace TextField with JSONField for better performance and data integrity
    # Fall back to TextField if Django version doesn't support JSONField
    try:
        from django.db.models import JSONField
        data_stack = JSONField(blank=True, null=True, default=list, 
            help_text="Stack of pending data readings")
    except ImportError:
        data_stack = models.TextField(blank=True, null=True, 
            help_text="JSON serialized stack of pending data readings")
    
=======
    # Data stacking fields
    data_stack = models.TextField(blank=True, null=True, help_text="JSON serialized stack of pending data readings")
>>>>>>> e221c2ef
    last_data_feed = models.DateTimeField(null=True, blank=True, help_text="Timestamp of last data feed")
    max_stack_size = models.PositiveIntegerField(default=1000, help_text="Maximum number of items in the data stack")
    auto_process = models.BooleanField(default=False, help_text="Whether to automatically process data when stack reaches threshold")
    process_threshold = models.PositiveIntegerField(default=100, help_text="Threshold for auto-processing stack data")
    
    class Meta:
        verbose_name = _("Weather Station")
        verbose_name_plural = _("Weather Stations")
        ordering = ["name"]
        indexes = [
            models.Index(fields=['country']),
            models.Index(fields=['is_active']),
<<<<<<< HEAD
            # Add index for timestamp fields to improve querying
            models.Index(fields=['last_data_feed']),
=======
>>>>>>> e221c2ef
        ]
    
    def __str__(self):
        return f"{self.name} ({self.station_id})"
    
    @property
    def latitude(self):
        return self.location.y
    
    @property
    def longitude(self):
        return self.location.x

<<<<<<< HEAD
    @property
    def is_southern_hemisphere(self):
        """Determine if the station is in the Southern Hemisphere"""
        if self.country:
            try:
                # Try to get the is_southern_hemisphere field
                return self.country.is_southern_hemisphere
            except AttributeError:
                # Fall back to latitude if the field doesn't exist yet
                pass
        # Default to latitude check
        return self.latitude < 0

=======
>>>>>>> e221c2ef
    def to_representation(self):
        """Convert to GeoJSON compatible format"""
        return {
            'type': 'Feature',
            'properties': {
                'id': self.id,
                'name': self.name,
                'station_id': self.station_id,
                'country': self.country.name if self.country else None,
                'is_active': self.is_active,
                'altitude': self.altitude,
                'data_types': self.available_data_types(),
            },
            'geometry': {
                'type': 'Point',
                'coordinates': [self.longitude, self.latitude]
            }
        }
    
    def available_data_types(self):
        """Return a list of data types available from this station"""
        data_types = []
        if self.has_temperature:
            data_types.append('temperature')
        if self.has_precipitation:
            data_types.append('precipitation')
        if self.has_humidity:
            data_types.append('humidity')
        if self.has_wind:
            data_types.append('wind')
        if self.has_air_quality:
            data_types.append('air_quality')
        if self.has_soil_moisture:
            data_types.append('soil_moisture')
        if self.has_water_level:
            data_types.append('water_level')
        return data_types

    def push_data(self, data_dict):
        """
        Push a data reading onto the stack for later processing
        
        Args:
            data_dict (dict): Dictionary containing the weather measurement data
        
        Returns:
            bool: True if successfully added, False if stack is full
        """
<<<<<<< HEAD
        # Validate input data
        if not isinstance(data_dict, dict):
            logger.error(f"Invalid data format for station {self.id}: Expected dict, got {type(data_dict)}")
            return False
            
        # Initialize stack_data based on the field type (JSONField or TextField)
        if isinstance(self.data_stack, list):
            # JSONField case
            stack_data = self.data_stack or []
        else:
            # TextField case - needs parsing
            stack_data = []
            if self.data_stack:
                try:
                    stack_data = json.loads(self.data_stack)
                except json.JSONDecodeError:
                    logger.error(f"Failed to parse data_stack for station {self.id}")
                    stack_data = []
        
        # Check if stack is full
        if len(stack_data) >= self.max_stack_size:
            logger.warning(f"Data stack full for station {self.id}")
=======
        stack_data = []
        if self.data_stack:
            try:
                stack_data = json.loads(self.data_stack)
            except json.JSONDecodeError:
                stack_data = []
        
        # Check if stack is full
        if len(stack_data) >= self.max_stack_size:
>>>>>>> e221c2ef
            return False
            
        # Add timestamp if not provided
        if 'timestamp' not in data_dict:
            data_dict['timestamp'] = datetime.now().isoformat()
        
        # Push data to stack
        stack_data.append(data_dict)
<<<<<<< HEAD
        
        # Update the stack with transaction for data safety
        with transaction.atomic():
            if isinstance(self.data_stack, list):
                # JSONField case
                self.data_stack = stack_data
            else:
                # TextField case - needs serialization
                self.data_stack = json.dumps(stack_data)
            
            self.last_data_feed = datetime.now()
            self.save(update_fields=['data_stack', 'last_data_feed'])
        
        # Auto process if enabled and threshold reached
        if self.auto_process and len(stack_data) >= self.process_threshold:
            logger.info(f"Auto-processing {len(stack_data)} readings for station {self.id}")
=======
        self.data_stack = json.dumps(stack_data)
        self.last_data_feed = datetime.now()
        self.save(update_fields=['data_stack', 'last_data_feed'])
        
        # Auto process if enabled and threshold reached
        if self.auto_process and len(stack_data) >= self.process_threshold:
>>>>>>> e221c2ef
            self.process_data_stack()
        
        return True
    
    def pop_data(self):
        """
        Pop the most recent data reading from the stack
        
        Returns:
            dict: The data reading, or None if stack is empty
        """
<<<<<<< HEAD
        # Initialize stack_data based on the field type (JSONField or TextField)
        if isinstance(self.data_stack, list):
            # JSONField case
            stack_data = self.data_stack or []
        else:
            # TextField case - needs parsing
            if not self.data_stack:
                return None
                
            try:
                stack_data = json.loads(self.data_stack)
            except json.JSONDecodeError:
                logger.error(f"Failed to parse data_stack for station {self.id}")
                return None
                
        if not stack_data:
            return None
                
        # Pop the last item
        data = stack_data.pop()
        
        # Update the stack with transaction for data safety
        with transaction.atomic():
            if isinstance(self.data_stack, list):
                # JSONField case
                self.data_stack = stack_data
            else:
                # TextField case - needs serialization
                self.data_stack = json.dumps(stack_data)
                
            self.save(update_fields=['data_stack'])
            
        return data
=======
        if not self.data_stack:
            return None
            
        try:
            stack_data = json.loads(self.data_stack)
            if not stack_data:
                return None
                
            data = stack_data.pop()
            self.data_stack = json.dumps(stack_data)
            self.save(update_fields=['data_stack'])
            return data
        except json.JSONDecodeError:
            return None
>>>>>>> e221c2ef
    
    def peek_data(self):
        """
        Look at the most recent data reading without removing it
        
        Returns:
            dict: The data reading, or None if stack is empty
        """
<<<<<<< HEAD
        # Initialize stack_data based on the field type (JSONField or TextField)
        if isinstance(self.data_stack, list):
            # JSONField case
            stack_data = self.data_stack or []
        else:
            # TextField case - needs parsing
            if not self.data_stack:
                return None
                
            try:
                stack_data = json.loads(self.data_stack)
            except json.JSONDecodeError:
                logger.error(f"Failed to parse data_stack for station {self.id}")
                return None
                
        if not stack_data:
            return None
                
        return stack_data[-1]
=======
        if not self.data_stack:
            return None
            
        try:
            stack_data = json.loads(self.data_stack)
            if not stack_data:
                return None
                
            return stack_data[-1]
        except json.JSONDecodeError:
            return None
>>>>>>> e221c2ef
    
    def stack_size(self):
        """
        Get the current size of the data stack
        
        Returns:
            int: Number of items in the stack
        """
<<<<<<< HEAD
        # Initialize stack_data based on the field type (JSONField or TextField)
        if isinstance(self.data_stack, list):
            # JSONField case
            return len(self.data_stack or [])
        else:
            # TextField case - needs parsing
            if not self.data_stack:
                return 0
                
            try:
                stack_data = json.loads(self.data_stack)
                return len(stack_data)
            except json.JSONDecodeError:
                logger.error(f"Failed to parse data_stack for station {self.id}")
                return 0
=======
        if not self.data_stack:
            return 0
            
        try:
            stack_data = json.loads(self.data_stack)
            return len(stack_data)
        except json.JSONDecodeError:
            return 0
>>>>>>> e221c2ef
    
    def process_data_stack(self):
        """
        Process all data in the stack and create ClimateData records
        
        Returns:
            int: Number of records processed
        """
<<<<<<< HEAD
        # Import here to avoid circular import at module level
        # but use the model registry to avoid fully circular import
        from django.apps import apps
        ClimateData = apps.get_model('maps', 'ClimateData')
        
        # Initialize stack_data based on the field type (JSONField or TextField)
        if isinstance(self.data_stack, list):
            # JSONField case
            stack_data = self.data_stack or []
        else:
            # TextField case - needs parsing
            if not self.data_stack:
                return 0
                
            try:
                stack_data = json.loads(self.data_stack)
            except json.JSONDecodeError:
                logger.error(f"Failed to parse data_stack for station {self.id}")
                return 0
            
        if not stack_data:
            return 0
            
        count = 0
        # Wrap the processing in a transaction for data integrity
        try:
            with transaction.atomic():
                new_climate_data = []
                
                for data_reading in stack_data:
                    # Convert timestamp string to datetime
                    timestamp = (
                        datetime.fromisoformat(data_reading.pop('timestamp'))
                        if isinstance(data_reading.get('timestamp'), str)
                        else data_reading.pop('timestamp', datetime.now())
                    )
                    
                    # Create climate data record
                    climate_data = ClimateData(
                        station=self,
                        timestamp=timestamp,
                        **{k: v for k, v in data_reading.items() if hasattr(ClimateData, k)}
                    )
                    # Save will be called later in bulk_create
                    new_climate_data.append(climate_data)
                    count += 1
                
                # Bulk create for better performance
                if new_climate_data:
                    ClimateData.objects.bulk_create(new_climate_data)
                    
                # Clear the stack after successful processing
                if isinstance(self.data_stack, list):
                    # JSONField case
                    self.data_stack = []
                else:
                    # TextField case - needs serialization
                    self.data_stack = json.dumps([])
                    
                self.save(update_fields=['data_stack'])
                
            logger.info(f"Successfully processed {count} readings for station {self.id}")
            return count
            
        except Exception as e:
            # Log error with more details
            logger.error(f"Error processing data stack for station {self.id}: {str(e)}", exc_info=True)
=======
        from .models import ClimateData
        
        if not self.data_stack:
            return 0
            
        try:
            stack_data = json.loads(self.data_stack)
            if not stack_data:
                return 0
            
            count = 0
            for data_reading in stack_data:
                # Convert timestamp string to datetime
                timestamp = datetime.fromisoformat(data_reading.pop('timestamp')) if isinstance(data_reading.get('timestamp'), str) else data_reading.pop('timestamp', datetime.now())
                
                # Create climate data record
                climate_data = ClimateData(
                    station=self,
                    timestamp=timestamp,
                    **{k: v for k, v in data_reading.items() if hasattr(ClimateData, k)}
                )
                climate_data.save()
                count += 1
                
            # Clear the stack after processing
            self.data_stack = json.dumps([])
            self.save(update_fields=['data_stack'])
            return count
        except Exception as e:
            # Log error
            print(f"Error processing data stack: {e}")
>>>>>>> e221c2ef
            return 0


class WeatherDataType(models.Model):
    """Defines different types of weather data that can be queried individually"""
    name = models.CharField(max_length=50, unique=True)
    display_name = models.CharField(max_length=100)
    description = models.TextField(blank=True, null=True)
    unit = models.CharField(max_length=50, blank=True, null=True, help_text="Unit of measurement")
    min_value = models.FloatField(null=True, blank=True, help_text="Minimum valid value")
    max_value = models.FloatField(null=True, blank=True, help_text="Maximum valid value")
    icon = models.CharField(max_length=50, blank=True, null=True, help_text="Icon identifier for UI display")
    
    class Meta:
        verbose_name = _("Weather Data Type")
        verbose_name_plural = _("Weather Data Types")
        ordering = ["name"]
    
    def __str__(self):
        return f"{self.display_name} ({self.unit})" if self.unit else self.display_name


class ClimateData(models.Model):
    """Climate data measurements collected from weather stations"""
    QUALITY_CHOICES = [
        ('high', _('High')),
        ('medium', _('Medium')),
        ('low', _('Low')),
        ('uncertain', _('Uncertain')),
    ]
    
    SEASON_CHOICES = [
        ('winter', _('Winter')),
        ('spring', _('Spring')),
        ('summer', _('Summer')),
        ('autumn', _('Autumn')),
    ]
    
    station = models.ForeignKey(WeatherStation, on_delete=models.CASCADE, related_name='climate_data')
    timestamp = models.DateTimeField(db_index=True)
    year = models.IntegerField(db_index=True, help_text="Year of the measurement for easier filtering")
    month = models.IntegerField(db_index=True, help_text="Month of the measurement for easier filtering")
<<<<<<< HEAD
    season = models.CharField(max_length=10, choices=SEASON_CHOICES, db_index=True, help_text="Season of the measurement")
    
    # Weather measurements with enhanced validation
    temperature = models.FloatField(
        help_text="Temperature in Celsius", 
        validators=[MinValueValidator(-100), MaxValueValidator(100)],
        null=True, blank=True
    )
=======
    
    # Weather measurements
    temperature = models.FloatField(help_text="Temperature in Celsius", null=True, blank=True)
>>>>>>> e221c2ef
    humidity = models.FloatField(
        help_text="Relative humidity (%)", 
        validators=[MinValueValidator(0), MaxValueValidator(100)],
        null=True, blank=True
    )
    precipitation = models.FloatField(
        help_text="Precipitation in mm", 
        validators=[MinValueValidator(0), MaxValueValidator(10000)],
        null=True, blank=True
    )
    air_quality_index = models.IntegerField(
        validators=[MinValueValidator(0), MaxValueValidator(500)],
        null=True, blank=True
    )
    wind_speed = models.FloatField(
        help_text="Wind speed in m/s", 
        validators=[MinValueValidator(0), MaxValueValidator(200)],
        null=True, blank=True
    )
    wind_direction = models.FloatField(
        help_text="Wind direction in degrees (0-360)",
        validators=[MinValueValidator(0), MaxValueValidator(360)],
        null=True, blank=True
    )
    barometric_pressure = models.FloatField(
        help_text="Pressure in hPa", 
        validators=[MinValueValidator(800), MaxValueValidator(1200)],
        null=True, blank=True
    )
    cloud_cover = models.FloatField(
        help_text="Cloud cover (%)",
        validators=[MinValueValidator(0), MaxValueValidator(100)],
        null=True, blank=True
    )
    soil_moisture = models.FloatField(
        help_text="Soil moisture (%)",
        validators=[MinValueValidator(0), MaxValueValidator(100)],
        null=True, blank=True
    )
    water_level = models.FloatField(
        help_text="Water level in meters", 
        validators=[MinValueValidator(-50), MaxValueValidator(100)],
        null=True, blank=True
    )
    data_quality = models.CharField(max_length=10, choices=QUALITY_CHOICES, default='medium')
    uv_index = models.FloatField(
        help_text="UV index",
        validators=[MinValueValidator(0), MaxValueValidator(12)],
        null=True, blank=True
    )
    created_at = models.DateTimeField(auto_now_add=True)
    updated_at = models.DateTimeField(auto_now=True)
    
    class Meta:
        verbose_name = _("Climate Data")
        verbose_name_plural = _("Climate Data")
        ordering = ["-timestamp"]
        indexes = [
            models.Index(fields=['timestamp']),
            models.Index(fields=['station', 'timestamp']),
            models.Index(fields=['year', 'month']),
            models.Index(fields=['station', 'year']),
<<<<<<< HEAD
            models.Index(fields=['season']),
            models.Index(fields=['station', 'season']),
=======
>>>>>>> e221c2ef
        ]
        # Add constraint to speed up spatial/temporal queries
        constraints = [
            models.UniqueConstraint(
                fields=['station', 'timestamp'], 
                name='unique_station_timestamp'
            )
        ]
    
    def __str__(self):
        return f"{self.station.name} - {self.timestamp}"
    
    def save(self, *args, **kwargs):
        # Auto-populate year and month fields
        if self.timestamp:
            self.year = self.timestamp.year
            self.month = self.timestamp.month
<<<<<<< HEAD
            
            # Only set season if the field exists in the database
            try:
                # Determine whether station is in Southern Hemisphere
                is_southern = self.station.is_southern_hemisphere
                
                # Determine season based on month and hemisphere
                if is_southern:
                    # Southern Hemisphere has opposite seasons
                    if self.month in [12, 1, 2]:
                        self.season = 'summer'
                    elif self.month in [3, 4, 5]:
                        self.season = 'autumn'
                    elif self.month in [6, 7, 8]:
                        self.season = 'winter'
                    else:  # 9, 10, 11
                        self.season = 'spring'
                else:
                    # Northern Hemisphere seasons
                    if self.month in [12, 1, 2]:
                        self.season = 'winter'
                    elif self.month in [3, 4, 5]:
                        self.season = 'spring'
                    elif self.month in [6, 7, 8]:
                        self.season = 'summer'
                    else:  # 9, 10, 11
                        self.season = 'autumn'
            except Exception:
                # If the season field doesn't exist yet (e.g., during migrations),
                # just skip setting it rather than failing
                logger.debug("Could not set season field, it may not exist yet", exc_info=True)
                pass
                
=======
>>>>>>> e221c2ef
        super().save(*args, **kwargs)


class DataExport(models.Model):
    """Tracks data exports by users with enhanced filtering capabilities"""
    FORMAT_CHOICES = [
        ('csv', 'CSV'),
        ('json', 'JSON'),
        ('geojson', 'GeoJSON'),
        ('netcdf', 'NetCDF'),
        ('excel', 'Excel'),
<<<<<<< HEAD
=======
    ]
    
    STATUS_CHOICES = [
        ('pending', _('Pending')),
        ('processing', _('Processing')),
        ('completed', _('Completed')),
        ('failed', _('Failed')),
>>>>>>> e221c2ef
    ]
    
    STATUS_CHOICES = [
        ('pending', _('Pending')),
        ('processing', _('Processing')),
        ('completed', _('Completed')),
        ('failed', _('Failed')),
    ]
    
    # Existing fields - do not change these
    user = models.ForeignKey(User, on_delete=models.SET_NULL, null=True, blank=True)
    stations = models.ManyToManyField(WeatherStation, blank=True, related_name='exports')
    country = models.ForeignKey(Country, on_delete=models.SET_NULL, null=True, blank=True)
    data_types = models.ManyToManyField(WeatherDataType, related_name='exports', help_text="Types of weather data to include")
<<<<<<< HEAD
    bounding_box = models.PolygonField(srid=4326, null=True, blank=True, help_text="Geographic area for the export")
    date_from = models.DateTimeField()
    date_to = models.DateTimeField()
    years = ArrayField(models.IntegerField(), blank=True, null=True, help_text="Specific years to include")
    min_data_quality = models.CharField(max_length=10, choices=ClimateData.QUALITY_CHOICES, default='medium')
    export_format = models.CharField(max_length=10, choices=FORMAT_CHOICES)
    include_metadata = models.BooleanField(default=True)
    created_at = models.DateTimeField(auto_now_add=True)
    download_count = models.PositiveIntegerField(default=0, help_text="Number of times this export has been downloaded")
    error_message = models.TextField(blank=True, null=True)
    
    # New fields we're adding
    file = models.FileField(upload_to='exports/', null=True, blank=True, help_text="The exported data file")
    updated_at = models.DateTimeField(auto_now=True)
    last_downloaded = models.DateTimeField(null=True, blank=True)
    status = models.CharField(max_length=20, choices=STATUS_CHOICES, default='pending')
=======
    
    # Spatial filters
    bounding_box = models.PolygonField(srid=4326, null=True, blank=True, help_text="Geographic area for the export")
    
    # Temporal filters
    date_from = models.DateTimeField()
    date_to = models.DateTimeField()
    years = ArrayField(models.IntegerField(), blank=True, null=True, help_text="Specific years to include")
    
    # Other filters
    min_data_quality = models.CharField(max_length=10, choices=ClimateData.QUALITY_CHOICES, default='medium')
    
    # Export details
    export_format = models.CharField(max_length=10, choices=FORMAT_CHOICES)
    include_metadata = models.BooleanField(default=True)
    file_url = models.URLField(blank=True, null=True)
    status = models.CharField(max_length=15, choices=STATUS_CHOICES, default='pending')
    error_message = models.TextField(blank=True, null=True)
    
    created_at = models.DateTimeField(auto_now_add=True)
    completed_at = models.DateTimeField(null=True, blank=True)
>>>>>>> e221c2ef
    
    class Meta:
        verbose_name = _("Data Export")
        verbose_name_plural = _("Data Exports")
        ordering = ['-created_at']
    
    def __str__(self):
        return f"Export {self.id} - {self.get_export_format_display()} - {self.created_at}"
    
    def get_download_url(self):
        """Generate a secure download URL with a signature"""
        if not self.file:
            return None
            
        from django.core.signing import Signer
        from django.urls import reverse
        
        signer = Signer()
        signature = signer.sign(str(self.id)).split(':')[1]
        
        return reverse('maps:secure_export_download', kwargs={
            'export_id': self.id,
            'signature': signature
        })



class WeatherAlert(models.Model):
    """Alerts for extreme weather conditions"""
    SEVERITY_CHOICES = [
        ('info', _('Information')),
        ('warning', _('Warning')),
        ('danger', _('Danger')),
        ('emergency', _('Emergency')),
    ]
    
    STATUS_CHOICES = [
        ('active', _('Active')),
        ('resolved', _('Resolved')),
        ('monitoring', _('Monitoring')),
    ]
    
    station = models.ForeignKey(WeatherStation, on_delete=models.CASCADE, related_name='alerts')
    country = models.ForeignKey(Country, on_delete=models.SET_NULL, null=True, blank=True)
    affected_area = models.PolygonField(srid=4326, null=True, blank=True, help_text="Geographic area affected by this alert")
    
    title = models.CharField(max_length=255)
    description = models.TextField()
    data_type = models.ForeignKey(WeatherDataType, on_delete=models.CASCADE, related_name='alerts')
    threshold_value = models.FloatField()
    severity = models.CharField(max_length=10, choices=SEVERITY_CHOICES)
    status = models.CharField(max_length=10, choices=STATUS_CHOICES, default='active')
    created_at = models.DateTimeField(auto_now_add=True)
    updated_at = models.DateTimeField(auto_now=True)
    resolved_at = models.DateTimeField(null=True, blank=True)
    
    # Optional: Notification settings
    notify_email = models.BooleanField(default=True)
    notify_sms = models.BooleanField(default=False)
    notify_push = models.BooleanField(default=False)
    
    class Meta:
        verbose_name = _("Weather Alert")
        verbose_name_plural = _("Weather Alerts")
        ordering = ["-created_at"]
    
    def __str__(self):
        return f"{self.get_severity_display()}: {self.title} ({self.station.name})"<|MERGE_RESOLUTION|>--- conflicted
+++ resolved
@@ -5,7 +5,6 @@
 from django.core.validators import MinValueValidator, MaxValueValidator
 from django.contrib.postgres.fields import ArrayField
 import json
-<<<<<<< HEAD
 import logging
 from datetime import datetime
 from django.db import transaction
@@ -13,24 +12,17 @@
 
 # Set up logger
 logger = logging.getLogger(__name__)
-=======
-from datetime import datetime
-
->>>>>>> e221c2ef
 
 class Country(models.Model):
     """Country information for geographic filtering"""
     name = models.CharField(max_length=100, unique=True)
     code = models.CharField(max_length=3, unique=True)  # ISO 3166-1 alpha-3 code
     boundary = models.MultiPolygonField(srid=4326, geography=True, null=True, blank=True)
-<<<<<<< HEAD
     # Add field for hemisphere to properly calculate seasons
     is_southern_hemisphere = models.BooleanField(
         default=False, 
         help_text="Whether this country is predominantly in the Southern Hemisphere"
     )
-=======
->>>>>>> e221c2ef
     
     class Meta:
         verbose_name = _("Country")
@@ -44,14 +36,18 @@
 class WeatherStation(models.Model):
     """Weather station or climate data collection point"""
     name = models.CharField(max_length=255)
+    station_id = models.CharField(max_length=100, unique=True, null=True, blank=True)
     station_id = models.CharField(max_length=100, unique=True, null=True, blank=True)
     description = models.TextField(blank=True, null=True)
     location = models.PointField(srid=4326, geography=True, spatial_index=True)  # Add spatial_index=True for better performance
     altitude = models.FloatField(help_text="Altitude in meters above sea level", null=True, blank=True)
     country = models.ForeignKey(Country, on_delete=models.SET_NULL, null=True, related_name='stations')
     region = models.CharField(max_length=100, blank=True, null=True, help_text="Administrative region within country")
+    country = models.ForeignKey(Country, on_delete=models.SET_NULL, null=True, related_name='stations')
+    region = models.CharField(max_length=100, blank=True, null=True, help_text="Administrative region within country")
     is_active = models.BooleanField(default=True)
     date_installed = models.DateField(null=True, blank=True)
+    date_decommissioned = models.DateField(null=True, blank=True)
     date_decommissioned = models.DateField(null=True, blank=True)
     created_at = models.DateTimeField(auto_now_add=True)
     updated_at = models.DateTimeField(auto_now=True)
@@ -65,7 +61,6 @@
     has_soil_moisture = models.BooleanField(default=False)
     has_water_level = models.BooleanField(default=False)
     
-<<<<<<< HEAD
     # Replace TextField with JSONField for better performance and data integrity
     # Fall back to TextField if Django version doesn't support JSONField
     try:
@@ -76,10 +71,6 @@
         data_stack = models.TextField(blank=True, null=True, 
             help_text="JSON serialized stack of pending data readings")
     
-=======
-    # Data stacking fields
-    data_stack = models.TextField(blank=True, null=True, help_text="JSON serialized stack of pending data readings")
->>>>>>> e221c2ef
     last_data_feed = models.DateTimeField(null=True, blank=True, help_text="Timestamp of last data feed")
     max_stack_size = models.PositiveIntegerField(default=1000, help_text="Maximum number of items in the data stack")
     auto_process = models.BooleanField(default=False, help_text="Whether to automatically process data when stack reaches threshold")
@@ -92,14 +83,12 @@
         indexes = [
             models.Index(fields=['country']),
             models.Index(fields=['is_active']),
-<<<<<<< HEAD
             # Add index for timestamp fields to improve querying
             models.Index(fields=['last_data_feed']),
-=======
->>>>>>> e221c2ef
         ]
     
     def __str__(self):
+        return f"{self.name} ({self.station_id})"
         return f"{self.name} ({self.station_id})"
     
     @property
@@ -110,7 +99,6 @@
     def longitude(self):
         return self.location.x
 
-<<<<<<< HEAD
     @property
     def is_southern_hemisphere(self):
         """Determine if the station is in the Southern Hemisphere"""
@@ -124,8 +112,6 @@
         # Default to latitude check
         return self.latitude < 0
 
-=======
->>>>>>> e221c2ef
     def to_representation(self):
         """Convert to GeoJSON compatible format"""
         return {
@@ -174,7 +160,6 @@
         Returns:
             bool: True if successfully added, False if stack is full
         """
-<<<<<<< HEAD
         # Validate input data
         if not isinstance(data_dict, dict):
             logger.error(f"Invalid data format for station {self.id}: Expected dict, got {type(data_dict)}")
@@ -197,17 +182,6 @@
         # Check if stack is full
         if len(stack_data) >= self.max_stack_size:
             logger.warning(f"Data stack full for station {self.id}")
-=======
-        stack_data = []
-        if self.data_stack:
-            try:
-                stack_data = json.loads(self.data_stack)
-            except json.JSONDecodeError:
-                stack_data = []
-        
-        # Check if stack is full
-        if len(stack_data) >= self.max_stack_size:
->>>>>>> e221c2ef
             return False
             
         # Add timestamp if not provided
@@ -216,7 +190,6 @@
         
         # Push data to stack
         stack_data.append(data_dict)
-<<<<<<< HEAD
         
         # Update the stack with transaction for data safety
         with transaction.atomic():
@@ -233,14 +206,6 @@
         # Auto process if enabled and threshold reached
         if self.auto_process and len(stack_data) >= self.process_threshold:
             logger.info(f"Auto-processing {len(stack_data)} readings for station {self.id}")
-=======
-        self.data_stack = json.dumps(stack_data)
-        self.last_data_feed = datetime.now()
-        self.save(update_fields=['data_stack', 'last_data_feed'])
-        
-        # Auto process if enabled and threshold reached
-        if self.auto_process and len(stack_data) >= self.process_threshold:
->>>>>>> e221c2ef
             self.process_data_stack()
         
         return True
@@ -252,7 +217,6 @@
         Returns:
             dict: The data reading, or None if stack is empty
         """
-<<<<<<< HEAD
         # Initialize stack_data based on the field type (JSONField or TextField)
         if isinstance(self.data_stack, list):
             # JSONField case
@@ -286,22 +250,6 @@
             self.save(update_fields=['data_stack'])
             
         return data
-=======
-        if not self.data_stack:
-            return None
-            
-        try:
-            stack_data = json.loads(self.data_stack)
-            if not stack_data:
-                return None
-                
-            data = stack_data.pop()
-            self.data_stack = json.dumps(stack_data)
-            self.save(update_fields=['data_stack'])
-            return data
-        except json.JSONDecodeError:
-            return None
->>>>>>> e221c2ef
     
     def peek_data(self):
         """
@@ -310,7 +258,6 @@
         Returns:
             dict: The data reading, or None if stack is empty
         """
-<<<<<<< HEAD
         # Initialize stack_data based on the field type (JSONField or TextField)
         if isinstance(self.data_stack, list):
             # JSONField case
@@ -330,19 +277,6 @@
             return None
                 
         return stack_data[-1]
-=======
-        if not self.data_stack:
-            return None
-            
-        try:
-            stack_data = json.loads(self.data_stack)
-            if not stack_data:
-                return None
-                
-            return stack_data[-1]
-        except json.JSONDecodeError:
-            return None
->>>>>>> e221c2ef
     
     def stack_size(self):
         """
@@ -351,7 +285,6 @@
         Returns:
             int: Number of items in the stack
         """
-<<<<<<< HEAD
         # Initialize stack_data based on the field type (JSONField or TextField)
         if isinstance(self.data_stack, list):
             # JSONField case
@@ -367,16 +300,6 @@
             except json.JSONDecodeError:
                 logger.error(f"Failed to parse data_stack for station {self.id}")
                 return 0
-=======
-        if not self.data_stack:
-            return 0
-            
-        try:
-            stack_data = json.loads(self.data_stack)
-            return len(stack_data)
-        except json.JSONDecodeError:
-            return 0
->>>>>>> e221c2ef
     
     def process_data_stack(self):
         """
@@ -385,7 +308,6 @@
         Returns:
             int: Number of records processed
         """
-<<<<<<< HEAD
         # Import here to avoid circular import at module level
         # but use the model registry to avoid fully circular import
         from django.apps import apps
@@ -453,39 +375,6 @@
         except Exception as e:
             # Log error with more details
             logger.error(f"Error processing data stack for station {self.id}: {str(e)}", exc_info=True)
-=======
-        from .models import ClimateData
-        
-        if not self.data_stack:
-            return 0
-            
-        try:
-            stack_data = json.loads(self.data_stack)
-            if not stack_data:
-                return 0
-            
-            count = 0
-            for data_reading in stack_data:
-                # Convert timestamp string to datetime
-                timestamp = datetime.fromisoformat(data_reading.pop('timestamp')) if isinstance(data_reading.get('timestamp'), str) else data_reading.pop('timestamp', datetime.now())
-                
-                # Create climate data record
-                climate_data = ClimateData(
-                    station=self,
-                    timestamp=timestamp,
-                    **{k: v for k, v in data_reading.items() if hasattr(ClimateData, k)}
-                )
-                climate_data.save()
-                count += 1
-                
-            # Clear the stack after processing
-            self.data_stack = json.dumps([])
-            self.save(update_fields=['data_stack'])
-            return count
-        except Exception as e:
-            # Log error
-            print(f"Error processing data stack: {e}")
->>>>>>> e221c2ef
             return 0
 
 
@@ -528,7 +417,6 @@
     timestamp = models.DateTimeField(db_index=True)
     year = models.IntegerField(db_index=True, help_text="Year of the measurement for easier filtering")
     month = models.IntegerField(db_index=True, help_text="Month of the measurement for easier filtering")
-<<<<<<< HEAD
     season = models.CharField(max_length=10, choices=SEASON_CHOICES, db_index=True, help_text="Season of the measurement")
     
     # Weather measurements with enhanced validation
@@ -537,11 +425,6 @@
         validators=[MinValueValidator(-100), MaxValueValidator(100)],
         null=True, blank=True
     )
-=======
-    
-    # Weather measurements
-    temperature = models.FloatField(help_text="Temperature in Celsius", null=True, blank=True)
->>>>>>> e221c2ef
     humidity = models.FloatField(
         help_text="Relative humidity (%)", 
         validators=[MinValueValidator(0), MaxValueValidator(100)],
@@ -604,11 +487,8 @@
             models.Index(fields=['station', 'timestamp']),
             models.Index(fields=['year', 'month']),
             models.Index(fields=['station', 'year']),
-<<<<<<< HEAD
             models.Index(fields=['season']),
             models.Index(fields=['station', 'season']),
-=======
->>>>>>> e221c2ef
         ]
         # Add constraint to speed up spatial/temporal queries
         constraints = [
@@ -626,7 +506,6 @@
         if self.timestamp:
             self.year = self.timestamp.year
             self.month = self.timestamp.month
-<<<<<<< HEAD
             
             # Only set season if the field exists in the database
             try:
@@ -660,12 +539,11 @@
                 logger.debug("Could not set season field, it may not exist yet", exc_info=True)
                 pass
                 
-=======
->>>>>>> e221c2ef
         super().save(*args, **kwargs)
 
 
 class DataExport(models.Model):
+    """Tracks data exports by users with enhanced filtering capabilities"""
     """Tracks data exports by users with enhanced filtering capabilities"""
     FORMAT_CHOICES = [
         ('csv', 'CSV'),
@@ -673,16 +551,6 @@
         ('geojson', 'GeoJSON'),
         ('netcdf', 'NetCDF'),
         ('excel', 'Excel'),
-<<<<<<< HEAD
-=======
-    ]
-    
-    STATUS_CHOICES = [
-        ('pending', _('Pending')),
-        ('processing', _('Processing')),
-        ('completed', _('Completed')),
-        ('failed', _('Failed')),
->>>>>>> e221c2ef
     ]
     
     STATUS_CHOICES = [
@@ -697,7 +565,6 @@
     stations = models.ManyToManyField(WeatherStation, blank=True, related_name='exports')
     country = models.ForeignKey(Country, on_delete=models.SET_NULL, null=True, blank=True)
     data_types = models.ManyToManyField(WeatherDataType, related_name='exports', help_text="Types of weather data to include")
-<<<<<<< HEAD
     bounding_box = models.PolygonField(srid=4326, null=True, blank=True, help_text="Geographic area for the export")
     date_from = models.DateTimeField()
     date_to = models.DateTimeField()
@@ -714,29 +581,6 @@
     updated_at = models.DateTimeField(auto_now=True)
     last_downloaded = models.DateTimeField(null=True, blank=True)
     status = models.CharField(max_length=20, choices=STATUS_CHOICES, default='pending')
-=======
-    
-    # Spatial filters
-    bounding_box = models.PolygonField(srid=4326, null=True, blank=True, help_text="Geographic area for the export")
-    
-    # Temporal filters
-    date_from = models.DateTimeField()
-    date_to = models.DateTimeField()
-    years = ArrayField(models.IntegerField(), blank=True, null=True, help_text="Specific years to include")
-    
-    # Other filters
-    min_data_quality = models.CharField(max_length=10, choices=ClimateData.QUALITY_CHOICES, default='medium')
-    
-    # Export details
-    export_format = models.CharField(max_length=10, choices=FORMAT_CHOICES)
-    include_metadata = models.BooleanField(default=True)
-    file_url = models.URLField(blank=True, null=True)
-    status = models.CharField(max_length=15, choices=STATUS_CHOICES, default='pending')
-    error_message = models.TextField(blank=True, null=True)
-    
-    created_at = models.DateTimeField(auto_now_add=True)
-    completed_at = models.DateTimeField(null=True, blank=True)
->>>>>>> e221c2ef
     
     class Meta:
         verbose_name = _("Data Export")
@@ -761,7 +605,6 @@
             'export_id': self.id,
             'signature': signature
         })
-
 
 
 class WeatherAlert(models.Model):
@@ -783,8 +626,12 @@
     country = models.ForeignKey(Country, on_delete=models.SET_NULL, null=True, blank=True)
     affected_area = models.PolygonField(srid=4326, null=True, blank=True, help_text="Geographic area affected by this alert")
     
+    country = models.ForeignKey(Country, on_delete=models.SET_NULL, null=True, blank=True)
+    affected_area = models.PolygonField(srid=4326, null=True, blank=True, help_text="Geographic area affected by this alert")
+    
     title = models.CharField(max_length=255)
     description = models.TextField()
+    data_type = models.ForeignKey(WeatherDataType, on_delete=models.CASCADE, related_name='alerts')
     data_type = models.ForeignKey(WeatherDataType, on_delete=models.CASCADE, related_name='alerts')
     threshold_value = models.FloatField()
     severity = models.CharField(max_length=10, choices=SEVERITY_CHOICES)
