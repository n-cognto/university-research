from django.contrib import admin
<<<<<<< HEAD
from django.contrib.gis.admin import GeoModelAdmin  # Changed from GISModelAdmin to GeoModelAdmin
=======
from django.contrib.gis.admin import GISModelAdmin
>>>>>>> e221c2ef
from django.utils.html import format_html
from .models import WeatherStation, ClimateData, DataExport, Country, WeatherDataType, WeatherAlert

@admin.register(Country)
<<<<<<< HEAD
class CountryAdmin(GeoModelAdmin):  # Changed from GISModelAdmin to GeoModelAdmin
=======
class CountryAdmin(GISModelAdmin):
>>>>>>> e221c2ef
    list_display = ('name', 'code', 'station_count')
    search_fields = ('name', 'code')
    
    def station_count(self, obj):
        return obj.stations.count()
    station_count.short_description = 'Number of Stations'


@admin.register(WeatherDataType)
class WeatherDataTypeAdmin(admin.ModelAdmin):
    list_display = ('name', 'display_name', 'unit', 'min_value', 'max_value')
    search_fields = ('name', 'display_name')
    list_filter = ('unit',)


@admin.register(WeatherStation)
<<<<<<< HEAD
class WeatherStationAdmin(GeoModelAdmin):  # Changed from GISModelAdmin to GeoModelAdmin
=======
class WeatherStationAdmin(GISModelAdmin):
>>>>>>> e221c2ef
    list_display = ('name', 'station_id', 'country', 'is_active', 'date_installed', 'data_types_available', 'stack_info')
    list_filter = ('is_active', 'country', 'has_temperature', 'has_precipitation', 'has_humidity', 'has_wind', 'has_air_quality', 'auto_process')
    search_fields = ('name', 'station_id', 'description', 'country__name')
    readonly_fields = ('created_at', 'updated_at', 'map_preview', 'stack_size', 'last_data_feed', 'stack_preview')
    actions = ['process_data_stacks', 'clear_data_stacks']
    
    fieldsets = (
        (None, {
            'fields': ('name', 'station_id', 'description', 'is_active')
        }),
        ('Geographic Information', {
            'fields': ('location', 'map_preview', 'altitude', 'country', 'region')
        }),
        ('Station Timeline', {
            'fields': ('date_installed', 'date_decommissioned')
        }),
        ('Available Data Types', {
            'fields': ('has_temperature', 'has_precipitation', 'has_humidity', 'has_wind', 
                      'has_air_quality', 'has_soil_moisture', 'has_water_level')
        }),
        ('Data Stack Configuration', {
            'fields': ('max_stack_size', 'auto_process', 'process_threshold', 'stack_size', 'last_data_feed', 'stack_preview'),
            'classes': ('collapse',),
            'description': 'Configure how the station handles stacked data readings.'
        }),
        ('Metadata', {
            'fields': ('created_at', 'updated_at'),
            'classes': ('collapse',)
        }),
    )
    
    def map_preview(self, obj):
        if obj and obj.location:
            return format_html(
                '<img src="https://maps.googleapis.com/maps/api/staticmap?center={},{}&zoom=12&size=400x300&maptype=roadmap'
                '&markers=color:red%7C{},{}&key=YOUR_API_KEY" width="400" height="300"/>',
                obj.latitude, obj.longitude, obj.latitude, obj.longitude
            )
        return "No location data"
    map_preview.short_description = "Map Preview"
    
    def data_types_available(self, obj):
        return ", ".join(obj.available_data_types())
    data_types_available.short_description = "Available Data"
    
    def stack_size(self, obj):
        """Display the current size of the data stack"""
        return obj.stack_size()
    stack_size.short_description = "Stack Size"
    
    def stack_info(self, obj):
        """Display stack info in the list view"""
        size = obj.stack_size()
        if size == 0:
            return "No stacked data"
        elif obj.auto_process and size >= obj.process_threshold:
            return format_html('<span style="color: #ff9900;">{} readings (auto-process at {})</span>', size, obj.process_threshold)
        elif size >= obj.max_stack_size * 0.9:  # 90% full
            return format_html('<span style="color: #ff0000;">{} readings (max: {})</span>', size, obj.max_stack_size)
        else:
            return format_html('{} readings', size)
    stack_info.short_description = "Data Stack"
    
    def stack_preview(self, obj):
        """Show a preview of the latest stacked data items"""
        import json
        
        size = obj.stack_size()
        if size == 0:
            return "No data in stack"
            
        try:
            stack_data = json.loads(obj.data_stack)
            if not stack_data:
                return "Stack is empty"
                
            # Take the last 5 items (most recent first)
            preview_data = stack_data[-5:]
            
            # Format the data as an HTML table
            html = '<table style="border-collapse: collapse; width: 100%;">'
            html += '<tr style="background-color: #f2f2f2;"><th style="padding: 8px; text-align: left;">Timestamp</th>'
            html += '<th style="padding: 8px; text-align: left;">Data</th></tr>'
            
            for item in reversed(preview_data):  # Show most recent at the top
                timestamp = item.get('timestamp', 'Unknown time')
                html += f'<tr><td style="border: 1px solid #ddd; padding: 8px;">{timestamp}</td>'
                
                # Format data values
                data_values = []
                for key, value in item.items():
                    if key != 'timestamp':
                        data_values.append(f"{key}: {value}")
                
                html += f'<td style="border: 1px solid #ddd; padding: 8px;">{", ".join(data_values)}</td></tr>'
            
            html += '</table>'
            
            if size > 5:
                html += f'<p>{size - 5} more readings not shown</p>'
                
            return format_html(html)
            
        except Exception as e:
            return f"Error displaying stack data: {str(e)}"
    stack_preview.short_description = "Stack Preview"
    
    def process_data_stacks(self, request, queryset):
        """Process the data stacks for selected weather stations"""
        records_total = 0
        stations_processed = 0
        
        for station in queryset:
            records_processed = station.process_data_stack()
            if records_processed > 0:
                stations_processed += 1
                records_total += records_processed
        
        if records_total > 0:
            self.message_user(request, f"Successfully processed {records_total} readings from {stations_processed} stations.")
        else:
            self.message_user(request, f"No data found to process in the selected stations.")
    process_data_stacks.short_description = "Process data stacks for selected stations"
    
    def clear_data_stacks(self, request, queryset):
        """Clear the data stacks for selected weather stations"""
        import json
        
        stations_cleared = 0
        readings_cleared = 0
        
        for station in queryset:
            stack_size = station.stack_size()
            if stack_size > 0:
                readings_cleared += stack_size
                station.data_stack = json.dumps([])
                station.save(update_fields=['data_stack'])
                stations_cleared += 1
        
        if stations_cleared > 0:
            self.message_user(request, f"Cleared {readings_cleared} readings from {stations_cleared} stations.")
        else:
            self.message_user(request, "No data stacks were cleared. Stacks may already be empty.")
    clear_data_stacks.short_description = "Clear data stacks for selected stations"


class ClimateDataInline(admin.TabularInline):
    model = ClimateData
    extra = 0
    fields = ('timestamp', 'temperature', 'humidity', 'precipitation', 'data_quality')
    readonly_fields = ('created_at', 'year', 'month')
    can_delete = True
    max_num = 10


@admin.register(ClimateData)
class ClimateDataAdmin(admin.ModelAdmin):
    list_display = ('station', 'timestamp', 'year', 'month', 'temperature', 'humidity', 'precipitation', 'data_quality')
    list_filter = ('data_quality', 'station', 'year', 'month', 'station__country')
    search_fields = ('station__name', 'station__station_id')
    date_hierarchy = 'timestamp'
    readonly_fields = ('created_at', 'updated_at', 'year', 'month')
    
    fieldsets = (
        (None, {
            'fields': ('station', 'timestamp', 'year', 'month', 'data_quality')
        }),
        ('Atmospheric Conditions', {
            'fields': ('temperature', 'humidity', 'precipitation', 'air_quality_index', 'uv_index')
        }),
        ('Wind Data', {
            'fields': ('wind_speed', 'wind_direction', 'barometric_pressure', 'cloud_cover')
        }),
        ('Ground Conditions', {
            'fields': ('soil_moisture', 'water_level')
        }),
        ('Metadata', {
            'fields': ('created_at', 'updated_at'),
            'classes': ('collapse',)
        }),
    )
    
    def get_queryset(self, request):
        # Optimize queryset by prefetching related objects
        return super().get_queryset(request).select_related('station', 'station__country')


@admin.register(DataExport)
class DataExportAdmin(admin.ModelAdmin):
    list_display = ('user', 'export_format', 'date_from', 'date_to', 'created_at', 'status', 'country_filter')
    list_filter = ('export_format', 'status', 'created_at', 'country')
<<<<<<< HEAD
    readonly_fields = ('created_at', 'updated_at', 'last_downloaded')
=======
    readonly_fields = ('created_at', 'completed_at')
>>>>>>> e221c2ef
    filter_horizontal = ('stations', 'data_types')
    
    fieldsets = (
        (None, {
            'fields': ('user', 'export_format', 'status', 'include_metadata')
        }),
        ('Data Selection Filters', {
            'fields': ('stations', 'country', 'data_types', 'min_data_quality')
        }),
        ('Geographic Filters', {
            'fields': ('bounding_box',),
        }),
        ('Time Filters', {
            'fields': ('date_from', 'date_to', 'years')
        }),
        ('Export Details', {
<<<<<<< HEAD
            'fields': ('file', 'error_message', 'created_at', 'updated_at', 'last_downloaded', 'download_count')
=======
            'fields': ('file_url', 'error_message', 'created_at', 'completed_at')
>>>>>>> e221c2ef
        }),
    )
    
    def country_filter(self, obj):
        return obj.country.name if obj.country else "All Countries"
    country_filter.short_description = "Country Filter"


@admin.register(WeatherAlert)
<<<<<<< HEAD
class WeatherAlertAdmin(GeoModelAdmin):  # Changed from GISModelAdmin to GeoModelAdmin
=======
class WeatherAlertAdmin(GISModelAdmin):
>>>>>>> e221c2ef
    list_display = ('title', 'station', 'data_type', 'severity', 'status', 'created_at')
    list_filter = ('severity', 'status', 'data_type', 'country')
    search_fields = ('title', 'description', 'station__name')
    readonly_fields = ('created_at', 'updated_at')
    
    fieldsets = (
        (None, {
            'fields': ('title', 'description', 'severity', 'status')
        }),
        ('Alert Details', {
            'fields': ('station', 'country', 'data_type', 'threshold_value', 'affected_area')
        }),
        ('Timing', {
            'fields': ('created_at', 'updated_at', 'resolved_at')
        }),
        ('Notifications', {
            'fields': ('notify_email', 'notify_sms', 'notify_push'),
            'classes': ('collapse',)
        }),
    )<|MERGE_RESOLUTION|>--- conflicted
+++ resolved
@@ -1,18 +1,10 @@
 from django.contrib import admin
-<<<<<<< HEAD
 from django.contrib.gis.admin import GeoModelAdmin  # Changed from GISModelAdmin to GeoModelAdmin
-=======
-from django.contrib.gis.admin import GISModelAdmin
->>>>>>> e221c2ef
 from django.utils.html import format_html
 from .models import WeatherStation, ClimateData, DataExport, Country, WeatherDataType, WeatherAlert
 
 @admin.register(Country)
-<<<<<<< HEAD
 class CountryAdmin(GeoModelAdmin):  # Changed from GISModelAdmin to GeoModelAdmin
-=======
-class CountryAdmin(GISModelAdmin):
->>>>>>> e221c2ef
     list_display = ('name', 'code', 'station_count')
     search_fields = ('name', 'code')
     
@@ -29,11 +21,7 @@
 
 
 @admin.register(WeatherStation)
-<<<<<<< HEAD
 class WeatherStationAdmin(GeoModelAdmin):  # Changed from GISModelAdmin to GeoModelAdmin
-=======
-class WeatherStationAdmin(GISModelAdmin):
->>>>>>> e221c2ef
     list_display = ('name', 'station_id', 'country', 'is_active', 'date_installed', 'data_types_available', 'stack_info')
     list_filter = ('is_active', 'country', 'has_temperature', 'has_precipitation', 'has_humidity', 'has_wind', 'has_air_quality', 'auto_process')
     search_fields = ('name', 'station_id', 'description', 'country__name')
@@ -41,6 +29,28 @@
     actions = ['process_data_stacks', 'clear_data_stacks']
     
     fieldsets = (
+        (None, {
+            'fields': ('name', 'station_id', 'description', 'is_active')
+        }),
+        ('Geographic Information', {
+            'fields': ('location', 'map_preview', 'altitude', 'country', 'region')
+        }),
+        ('Station Timeline', {
+            'fields': ('date_installed', 'date_decommissioned')
+        }),
+        ('Available Data Types', {
+            'fields': ('has_temperature', 'has_precipitation', 'has_humidity', 'has_wind', 
+                      'has_air_quality', 'has_soil_moisture', 'has_water_level')
+        }),
+        ('Data Stack Configuration', {
+            'fields': ('max_stack_size', 'auto_process', 'process_threshold', 'stack_size', 'last_data_feed', 'stack_preview'),
+            'classes': ('collapse',),
+            'description': 'Configure how the station handles stacked data readings.'
+        }),
+        ('Metadata', {
+            'fields': ('created_at', 'updated_at'),
+            'classes': ('collapse',)
+        }),
         (None, {
             'fields': ('name', 'station_id', 'description', 'is_active')
         }),
@@ -180,13 +190,132 @@
     clear_data_stacks.short_description = "Clear data stacks for selected stations"
 
 
+    
+    def map_preview(self, obj):
+        if obj and obj.location:
+            return format_html(
+                '<img src="https://maps.googleapis.com/maps/api/staticmap?center={},{}&zoom=12&size=400x300&maptype=roadmap'
+                '&markers=color:red%7C{},{}&key=YOUR_API_KEY" width="400" height="300"/>',
+                obj.latitude, obj.longitude, obj.latitude, obj.longitude
+            )
+        return "No location data"
+    map_preview.short_description = "Map Preview"
+    
+    def data_types_available(self, obj):
+        return ", ".join(obj.available_data_types())
+    data_types_available.short_description = "Available Data"
+    
+    def stack_size(self, obj):
+        """Display the current size of the data stack"""
+        return obj.stack_size()
+    stack_size.short_description = "Stack Size"
+    
+    def stack_info(self, obj):
+        """Display stack info in the list view"""
+        size = obj.stack_size()
+        if size == 0:
+            return "No stacked data"
+        elif obj.auto_process and size >= obj.process_threshold:
+            return format_html('<span style="color: #ff9900;">{} readings (auto-process at {})</span>', size, obj.process_threshold)
+        elif size >= obj.max_stack_size * 0.9:  # 90% full
+            return format_html('<span style="color: #ff0000;">{} readings (max: {})</span>', size, obj.max_stack_size)
+        else:
+            return format_html('{} readings', size)
+    stack_info.short_description = "Data Stack"
+    
+    def stack_preview(self, obj):
+        """Show a preview of the latest stacked data items"""
+        import json
+        
+        size = obj.stack_size()
+        if size == 0:
+            return "No data in stack"
+            
+        try:
+            stack_data = json.loads(obj.data_stack)
+            if not stack_data:
+                return "Stack is empty"
+                
+            # Take the last 5 items (most recent first)
+            preview_data = stack_data[-5:]
+            
+            # Format the data as an HTML table
+            html = '<table style="border-collapse: collapse; width: 100%;">'
+            html += '<tr style="background-color: #f2f2f2;"><th style="padding: 8px; text-align: left;">Timestamp</th>'
+            html += '<th style="padding: 8px; text-align: left;">Data</th></tr>'
+            
+            for item in reversed(preview_data):  # Show most recent at the top
+                timestamp = item.get('timestamp', 'Unknown time')
+                html += f'<tr><td style="border: 1px solid #ddd; padding: 8px;">{timestamp}</td>'
+                
+                # Format data values
+                data_values = []
+                for key, value in item.items():
+                    if key != 'timestamp':
+                        data_values.append(f"{key}: {value}")
+                
+                html += f'<td style="border: 1px solid #ddd; padding: 8px;">{", ".join(data_values)}</td></tr>'
+            
+            html += '</table>'
+            
+            if size > 5:
+                html += f'<p>{size - 5} more readings not shown</p>'
+                
+            return format_html(html)
+            
+        except Exception as e:
+            return f"Error displaying stack data: {str(e)}"
+    stack_preview.short_description = "Stack Preview"
+    
+    def process_data_stacks(self, request, queryset):
+        """Process the data stacks for selected weather stations"""
+        records_total = 0
+        stations_processed = 0
+        
+        for station in queryset:
+            records_processed = station.process_data_stack()
+            if records_processed > 0:
+                stations_processed += 1
+                records_total += records_processed
+        
+        if records_total > 0:
+            self.message_user(request, f"Successfully processed {records_total} readings from {stations_processed} stations.")
+        else:
+            self.message_user(request, f"No data found to process in the selected stations.")
+    process_data_stacks.short_description = "Process data stacks for selected stations"
+    
+    def clear_data_stacks(self, request, queryset):
+        """Clear the data stacks for selected weather stations"""
+        import json
+        
+        stations_cleared = 0
+        readings_cleared = 0
+        
+        for station in queryset:
+            stack_size = station.stack_size()
+            if stack_size > 0:
+                readings_cleared += stack_size
+                station.data_stack = json.dumps([])
+                station.save(update_fields=['data_stack'])
+                stations_cleared += 1
+        
+        if stations_cleared > 0:
+            self.message_user(request, f"Cleared {readings_cleared} readings from {stations_cleared} stations.")
+        else:
+            self.message_user(request, "No data stacks were cleared. Stacks may already be empty.")
+    clear_data_stacks.short_description = "Clear data stacks for selected stations"
+
+
 class ClimateDataInline(admin.TabularInline):
     model = ClimateData
     extra = 0
     fields = ('timestamp', 'temperature', 'humidity', 'precipitation', 'data_quality')
     readonly_fields = ('created_at', 'year', 'month')
+    readonly_fields = ('created_at', 'year', 'month')
     can_delete = True
     max_num = 10
+
+
 
 
 @admin.register(ClimateData)
@@ -194,7 +323,12 @@
     list_display = ('station', 'timestamp', 'year', 'month', 'temperature', 'humidity', 'precipitation', 'data_quality')
     list_filter = ('data_quality', 'station', 'year', 'month', 'station__country')
     search_fields = ('station__name', 'station__station_id')
+    list_display = ('station', 'timestamp', 'year', 'month', 'temperature', 'humidity', 'precipitation', 'data_quality')
+    list_filter = ('data_quality', 'station', 'year', 'month', 'station__country')
+    search_fields = ('station__name', 'station__station_id')
     date_hierarchy = 'timestamp'
+    readonly_fields = ('created_at', 'updated_at', 'year', 'month')
+    
     readonly_fields = ('created_at', 'updated_at', 'year', 'month')
     
     fieldsets = (
@@ -214,7 +348,29 @@
             'fields': ('created_at', 'updated_at'),
             'classes': ('collapse',)
         }),
+        (None, {
+            'fields': ('station', 'timestamp', 'year', 'month', 'data_quality')
+        }),
+        ('Atmospheric Conditions', {
+            'fields': ('temperature', 'humidity', 'precipitation', 'air_quality_index', 'uv_index')
+        }),
+        ('Wind Data', {
+            'fields': ('wind_speed', 'wind_direction', 'barometric_pressure', 'cloud_cover')
+        }),
+        ('Ground Conditions', {
+            'fields': ('soil_moisture', 'water_level')
+        }),
+        ('Metadata', {
+            'fields': ('created_at', 'updated_at'),
+            'classes': ('collapse',)
+        }),
     )
+    
+    def get_queryset(self, request):
+        # Optimize queryset by prefetching related objects
+        return super().get_queryset(request).select_related('station', 'station__country')
+
+
     
     def get_queryset(self, request):
         # Optimize queryset by prefetching related objects
@@ -225,11 +381,7 @@
 class DataExportAdmin(admin.ModelAdmin):
     list_display = ('user', 'export_format', 'date_from', 'date_to', 'created_at', 'status', 'country_filter')
     list_filter = ('export_format', 'status', 'created_at', 'country')
-<<<<<<< HEAD
     readonly_fields = ('created_at', 'updated_at', 'last_downloaded')
-=======
-    readonly_fields = ('created_at', 'completed_at')
->>>>>>> e221c2ef
     filter_horizontal = ('stations', 'data_types')
     
     fieldsets = (
@@ -246,11 +398,7 @@
             'fields': ('date_from', 'date_to', 'years')
         }),
         ('Export Details', {
-<<<<<<< HEAD
             'fields': ('file', 'error_message', 'created_at', 'updated_at', 'last_downloaded', 'download_count')
-=======
-            'fields': ('file_url', 'error_message', 'created_at', 'completed_at')
->>>>>>> e221c2ef
         }),
     )
     
@@ -260,11 +408,7 @@
 
 
 @admin.register(WeatherAlert)
-<<<<<<< HEAD
 class WeatherAlertAdmin(GeoModelAdmin):  # Changed from GISModelAdmin to GeoModelAdmin
-=======
-class WeatherAlertAdmin(GISModelAdmin):
->>>>>>> e221c2ef
     list_display = ('title', 'station', 'data_type', 'severity', 'status', 'created_at')
     list_filter = ('severity', 'status', 'data_type', 'country')
     search_fields = ('title', 'description', 'station__name')
