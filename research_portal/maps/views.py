--- conflicted
+++ resolved
@@ -6,15 +6,13 @@
 import io
 import pandas as pd
 import xlsxwriter
+import pandas as pd
+import xlsxwriter
 from datetime import datetime, timedelta
 from pathlib import Path
 from dateutil import parser
 from django.shortcuts import render, redirect, get_object_or_404
-<<<<<<< HEAD
 from django.http import HttpResponse, JsonResponse, FileResponse, Http404
-=======
-from django.http import HttpResponse, JsonResponse
->>>>>>> e221c2ef
 from django.contrib import messages
 from django.utils import timezone
 from django.core.files.storage import FileSystemStorage
@@ -23,16 +21,14 @@
 from django.views import View
 from django.views.generic import FormView, TemplateView
 from django.db.models import Avg, Max, Min, Sum, OuterRef, Subquery
+from django.db.models import Avg, Max, Min, Sum, OuterRef, Subquery
 from django.contrib.gis.geos import Point
 from django.contrib.gis.measure import D
 from django.contrib.gis.db.models.functions import Distance
 from django.db import models
 import operator
 from functools import reduce
-<<<<<<< HEAD
 from django.core.signing import Signer, BadSignature
-=======
->>>>>>> e221c2ef
 from .utils import check_for_alerts, create_alert_from_detection, send_alert_notifications
 from rest_framework import viewsets, filters
 from rest_framework.decorators import action, api_view, permission_classes
@@ -40,6 +36,7 @@
 from rest_framework.response import Response
 from django_filters.rest_framework import DjangoFilterBackend
 from .utils import fetch_environmental_data, calculate_statistics
+from .models import DataExport, WeatherAlert, WeatherStation, ClimateData, Country, WeatherDataType
 from .models import DataExport, WeatherAlert, WeatherStation, ClimateData, Country, WeatherDataType
 from .forms import CSVUploadForm, FlashDriveImportForm
 from .serializers import (
@@ -49,8 +46,12 @@
     GeoJSONClimateDataSerializer,
     StackedDataSerializer,
     StackInfoSerializer
+    GeoJSONClimateDataSerializer,
+    StackedDataSerializer,
+    StackInfoSerializer
 )
 from .permissions import IsAdminOrReadOnly
+from django.urls import reverse_lazy, reverse
 from django.urls import reverse_lazy, reverse
 
 
@@ -59,14 +60,19 @@
     """Debug view to check GeoJSON output"""
     stations = WeatherStation.objects.all().select_related('country')
     features = [station.to_representation() for station in stations]
+    stations = WeatherStation.objects.all().select_related('country')
+    features = [station.to_representation() for station in stations]
     
     return JsonResponse({
         'type': 'FeatureCollection',
+        'count': len(features),
+        'features': features,
         'count': len(features),
         'features': features,
         'debug_info': {
             'fields_available': [field.name for field in WeatherStation._meta.fields],
             'data_types': list(WeatherDataType.objects.values_list('name', flat=True))
+            'data_types': list(WeatherDataType.objects.values_list('name', flat=True))
         }
     })
 
@@ -79,13 +85,21 @@
         
         # Get data for initial map rendering with optimized queries
         stations = WeatherStation.objects.select_related('country').all()
+        # Get data for initial map rendering with optimized queries
+        stations = WeatherStation.objects.select_related('country').all()
         active_stations = stations.filter(is_active=True)
         
+        # Get recent climate data with related station info
+        recent_data = ClimateData.objects.select_related('station').filter(
         # Get recent climate data with related station info
         recent_data = ClimateData.objects.select_related('station').filter(
             timestamp__gte=timezone.now() - timedelta(days=7)
         ).order_by('-timestamp')[:100]
         
+        # Get active alerts with related station and country info
+        active_alerts = WeatherAlert.objects.select_related('station', 'country', 'data_type').filter(
+            status='active'
+        ).order_by('-created_at')[:5]
         # Get active alerts with related station and country info
         active_alerts = WeatherAlert.objects.select_related('station', 'country', 'data_type').filter(
             status='active'
@@ -99,11 +113,7 @@
             'has_alerts': active_alerts.exists(),
             'alerts_count': active_alerts.count(),
             'data_types': WeatherDataType.objects.all(),
-<<<<<<< HEAD
             'api_base_url': '/maps',  # Update API base URL to include maps prefix
-=======
-            'api_base_url': '/api',
->>>>>>> e221c2ef
             'map_title': 'Weather Stations Map',
             'map_description': 'Interactive map of all weather stations and their data',
             'geojson_url': '/maps/api/weather-stations/',  # Updated path
@@ -117,6 +127,8 @@
     serializer_class = WeatherStationSerializer
     permission_classes = [IsAdminOrReadOnly]
     filter_backends = [DjangoFilterBackend, filters.SearchFilter, filters.OrderingFilter]
+    filterset_fields = ['is_active', 'country']
+    search_fields = ['name', 'description', 'country__name']
     filterset_fields = ['is_active', 'country']
     search_fields = ['name', 'description', 'country__name']
     ordering_fields = ['name', 'date_installed']
@@ -146,7 +158,34 @@
             features.append(feature)
         
         feature_collection = {
+        
+        # Manually create the GeoJSON feature collection
+        features = []
+        for station in queryset:
+            feature = {
+                'type': 'Feature',
+                'geometry': {
+                    'type': 'Point',
+                    'coordinates': [station.longitude, station.latitude]
+                },
+                'properties': {
+                    'id': station.id,
+                    'name': station.name,
+                    'description': station.description,
+                    'is_active': station.is_active,
+                    'altitude': station.altitude,
+                    'date_installed': station.date_installed.isoformat() if station.date_installed else None,
+                    'country': station.country.name if station.country else None
+                }
+            }
+            features.append(feature)
+        
+        feature_collection = {
             'type': 'FeatureCollection',
+            'features': features
+        }
+        
+        return Response(feature_collection)
             'features': features
         }
         
@@ -187,8 +226,11 @@
         station = self.get_object()
         days = int(request.query_params.get('days', 7))
         data_types = request.query_params.getlist('data_types', [])
+        days = int(request.query_params.get('days', 7))
+        data_types = request.query_params.getlist('data_types', [])
         
         start_date = timezone.now() - timedelta(days=days)
+        query = ClimateData.objects.filter(
         query = ClimateData.objects.filter(
             station=station,
             timestamp__gte=start_date
@@ -204,10 +246,21 @@
                 query = query.filter(reduce(operator.or_, conditions))
         
         page = self.paginate_queryset(query)
+        # Filter by data types if specified
+        if data_types:
+            conditions = []
+            for data_type in data_types:
+                if hasattr(ClimateData, data_type):
+                    conditions.append(~models.Q(**{data_type: None}))
+            if conditions:
+                query = query.filter(reduce(operator.or_, conditions))
+        
+        page = self.paginate_queryset(query)
         if page is not None:
             serializer = ClimateDataSerializer(page, many=True)
             return self.get_paginated_response(serializer.data)
         
+        serializer = ClimateDataSerializer(query, many=True)
         serializer = ClimateDataSerializer(query, many=True)
         return Response(serializer.data)
     
@@ -231,6 +284,7 @@
         if request.user.is_authenticated:
             DataExport.objects.create(
                 user=request.user,
+                stations=[station],
                 stations=[station],
                 export_format=format_type,
                 date_from=start_date,
@@ -313,6 +367,11 @@
         """Push weather data onto the station's stack"""
         station = self.get_object()
         serializer = StackedDataSerializer(data=request.data)
+    @action(detail=True, methods=['post'])
+    def push_data(self, request, pk=None):
+        """Push weather data onto the station's stack"""
+        station = self.get_object()
+        serializer = StackedDataSerializer(data=request.data)
         
         if serializer.is_valid():
             success = station.push_data(serializer.validated_data)
@@ -360,6 +419,52 @@
         }
         
         serializer = StackInfoSerializer(data)
+        if serializer.is_valid():
+            success = station.push_data(serializer.validated_data)
+            if success:
+                return Response({
+                    'success': True, 
+                    'stack_size': station.stack_size(),
+                    'message': 'Data added to stack successfully'
+                })
+            else:
+                return Response({
+                    'success': False,
+                    'message': 'Stack is full'
+                }, status=400)
+        else:
+            return Response(serializer.errors, status=400)
+    
+    @action(detail=True, methods=['post'])
+    def process_stack(self, request, pk=None):
+        """Process all data in the station's stack"""
+        station = self.get_object()
+        records_processed = station.process_data_stack()
+        
+        return Response({
+            'success': True,
+            'records_processed': records_processed,
+            'message': f'Successfully processed {records_processed} records'
+        })
+    
+    @action(detail=True, methods=['get'])
+    def stack_info(self, request, pk=None):
+        """Get information about the station's data stack"""
+        station = self.get_object()
+        latest_data = station.peek_data()
+        
+        data = {
+            'station_id': station.id,
+            'station_name': station.name,
+            'stack_size': station.stack_size(),
+            'max_stack_size': station.max_stack_size,
+            'last_data_feed': station.last_data_feed,
+            'auto_process': station.auto_process,
+            'process_threshold': station.process_threshold,
+            'latest_data': latest_data
+        }
+        
+        serializer = StackInfoSerializer(data)
         return Response(serializer.data)
 
     def perform_create(self, serializer):
@@ -406,7 +511,6 @@
 @api_view(['GET'])
 def map_data(request):
     """API endpoint to get consolidated data for map display"""
-<<<<<<< HEAD
     try:
         # Get stations with related data - use only fields we know exist
         # Avoid using defer() or only() with Country as it might try to load the missing field
@@ -491,59 +595,6 @@
             'error': f"Failed to load map data: {str(e)}",
             'stations': {'type': 'FeatureCollection', 'features': []}
         }, status=500)
-=======
-    # Get stations with related data
-    stations = WeatherStation.objects.select_related('country').all()
-    
-    # Get recent climate data for active stations
-    recent_data = []
-    active_stations = stations.filter(is_active=True)
-    
-    for station in active_stations:
-        latest_reading = ClimateData.objects.filter(
-            station=station
-        ).order_by('-timestamp').first()
-        
-        if latest_reading:
-            data = {
-                'station_id': station.id,
-                'station_name': station.name,
-                'timestamp': latest_reading.timestamp,
-                'data': {}
-            }
-            
-            # Add available measurements
-            for data_type in station.available_data_types():
-                if hasattr(latest_reading, data_type):
-                    value = getattr(latest_reading, data_type)
-                    if value is not None:
-                        data['data'][data_type] = value
-            
-            data['is_recent'] = latest_reading.timestamp > (timezone.now() - timedelta(days=1))
-            recent_data.append(data)
-    
-    # Get active alerts with related info
-    active_alerts = WeatherAlert.objects.select_related(
-        'station', 'country', 'data_type'
-    ).filter(status='active')
-    
-    return Response({
-        'stations': {
-            'type': 'FeatureCollection',
-            'features': [station.to_representation() for station in stations]
-        },
-        'recent_data': recent_data,
-        'alerts': WeatherAlertSerializer(active_alerts, many=True).data,
-        'stats': {
-            'total_stations': stations.count(),
-            'active_stations': active_stations.count(),
-            'stations_with_recent_data': len([d for d in recent_data if d['is_recent']]),
-            'active_alerts': active_alerts.count(),
-            'available_data_types': list(WeatherDataType.objects.values('name', 'display_name', 'unit'))
-        }
-    })
-
->>>>>>> e221c2ef
 
 class CSVUploadView(FormView):
     template_name = 'maps/csv_upload.html'
@@ -551,6 +602,9 @@
     success_url = reverse_lazy('maps:import_success')
 
     # @method_decorator(login_required)
+    success_url = reverse_lazy('maps:import_success')
+
+    # @method_decorator(login_required)
     def dispatch(self, *args, **kwargs):
         return super().dispatch(*args, **kwargs)
 
@@ -559,8 +613,13 @@
         context['current_datetime'] = timezone.now()
         return context
 
+
+    def get_context_data(self, **kwargs):
+        context = super().get_context_data(**kwargs)
+        context['current_datetime'] = timezone.now()
+        return context
+
     def form_valid(self, form):
-<<<<<<< HEAD
         try:
             import_type = form.cleaned_data['import_type']
             csv_file = form.cleaned_data['csv_file']
@@ -927,506 +986,25 @@
         except Exception as e:
             raise CSVImportError(f"Error creating country: {str(e)}", 
                               row=row, line_num=line_num)
-=======
-        try:
-            import_type = form.cleaned_data['import_type']
-            csv_file = form.cleaned_data['csv_file']
-
-            # Process the file and store results
-            if import_type == 'stations':
-                result = self.process_stations_file(csv_file)
-            elif import_type == 'climate_data':
-                result = self.process_climate_data_file(csv_file)
-            elif import_type == 'weather_data_types':
-                result = self.process_weather_data_types_file(csv_file)
-            elif import_type == 'countries':
-                result = self.process_countries_file(csv_file)
-            else:
-                result = {'success': 0, 'error': 1, 'errors': ['Invalid import type']}
-
-            # Store results in session
-            self.request.session['import_results'] = result
-
-            # If this is an AJAX request, return JSON response
-            if self.request.headers.get('X-Requested-With') == 'XMLHttpRequest':
-                return JsonResponse({
-                    'success': True,
-                    'redirect_url': self.get_success_url(),
-                    'result': result
-                })
-
-            # Add message for regular form submission
-            if result['success'] > 0:
-                messages.success(
-                    self.request,
-                    f"Successfully processed {result['success']} records. "
-                    f"Encountered {result['error']} errors."
-                )
-            else:
-                messages.error(
-                    self.request,
-                    f"Import failed. Encountered {result['error']} errors."
-                )
-
-            return super().form_valid(form)
-
-        except Exception as e:
-            error_msg = str(e)
-            messages.error(self.request, f"An error occurred: {error_msg}")
-            
-            # If AJAX request, return error response
-            if self.request.headers.get('X-Requested-With') == 'XMLHttpRequest':
-                return JsonResponse({
-                    'success': False,
-                    'error': error_msg
-                }, status=400)
-                
-            return self.form_invalid(form)
-
-    def process_stations_file(self, csv_file):
-        """Process a CSV file containing weather station data"""
-        result = {
-            'success': 0,
-            'error': 0,
-            'errors': [],
-            'type': 'Weather Stations'
-        }
-
-        try:
-            decoded_file = csv_file.read().decode('utf-8')
-            io_string = io.StringIO(decoded_file)
-            reader = csv.DictReader(io_string)
-
-            # Check for required fields - either (name, latitude, longitude) OR (name, location)
-            if not ('name' in reader.fieldnames and
-                    (('latitude' in reader.fieldnames and 'longitude' in reader.fieldnames) or
-                     'location' in reader.fieldnames)):
-                result['errors'].append(
-                    "Missing required fields: 'name' and either ('latitude' and 'longitude') or 'location'")
-                return result
-
-            for row in reader:
-                try:
-                    # Check for station name
-                    if not row.get('name'):
-                        result['error'] += 1
-                        result['errors'].append(f"Missing name in row: {row}")
-                        continue
-
-                    # Parse location - now supporting multiple input formats
-                    location = None
-
-                    # Option 1: Separate latitude/longitude fields
-                    if 'latitude' in row and 'longitude' in row and row.get('latitude') and row.get('longitude'):
-                        try:
-                            latitude = float(row['latitude'])
-                            longitude = float(row['longitude'])
-                            location = Point(longitude, latitude, srid=4326)
-                        except (ValueError, TypeError) as e:
-                            result['error'] += 1
-                            result['errors'].append(f"Invalid coordinates in row: {row}. Error: {str(e)}")
-                            continue
-
-                    # Option 2: Combined location field (format: "POINT(longitude latitude)" or "longitude,latitude")
-                    elif 'location' in row and row.get('location'):
-                        try:
-                            location_str = row['location'].strip()
-
-                            # Check if in WKT format: "POINT(longitude latitude)"
-                            if location_str.upper().startswith('POINT'):
-                                # Extract coordinates from POINT(lon lat) format
-                                coords = location_str.strip('POINT()').split()
-                                longitude = float(coords[0])
-                                latitude = float(coords[1])
-                                location = Point(longitude, latitude, srid=4326)
-
-                            # Check if in simple format: "longitude,latitude"
-                            elif ',' in location_str:
-                                coords = location_str.split(',')
-                                longitude = float(coords[0].strip())
-                                latitude = float(coords[1].strip())
-                                location = Point(longitude, latitude, srid=4326)
-                            else:
-                                raise ValueError(f"Unrecognized location format: {location_str}")
-
-                        except (ValueError, TypeError, IndexError) as e:
-                            result['error'] += 1
-                            result['errors'].append(f"Invalid location format in row: {row}. Error: {str(e)}")
-                            continue
-
-                    # If no valid location data found
-                    if not location:
-                        result['error'] += 1
-                        result['errors'].append(f"Missing or invalid location data in row: {row}")
-                        continue
-
-                    # Parse date if present
-                    date_installed = None
-                    if 'date_installed' in row and row['date_installed']:
-                        try:
-                            date_installed = parser.parse(row['date_installed']).date()
-                        except ValueError:
-                            # If date parsing fails, leave as None but log the issue
-                            result['errors'].append(f"Invalid date format in row: {row}. Using null instead.")
-
-                    # Parse decommissioned date if present
-                    date_decommissioned = None
-                    if 'date_decommissioned' in row and row['date_decommissioned']:
-                        try:
-                            date_decommissioned = parser.parse(row['date_decommissioned']).date()
-                        except ValueError:
-                            # If date parsing fails, leave as None but log the issue
-                            result['errors'].append(
-                                f"Invalid decommissioned date format in row: {row}. Using null instead.")
-
-                    # Parse altitude if present
-                    altitude = None
-                    if 'altitude' in row and row['altitude']:
-                        try:
-                            altitude = float(row['altitude'])
-                        except ValueError:
-                            # If altitude parsing fails, leave as None but log the issue
-                            result['errors'].append(f"Invalid altitude format in row: {row}. Using null instead.")
-
-                    # Parse is_active if present
-                    is_active = True
-                    if 'is_active' in row and row['is_active']:
-                        is_active = row['is_active'].lower() in ('true', 'yes', '1', 't', 'y')
-
-                    # Get or create country if specified
-                    country = None
-                    if 'country' in row and row['country']:
-                        try:
-                            country = Country.objects.get(name=row['country'])
-                        except Country.DoesNotExist:
-                            try:
-                                country = Country.objects.get(code=row['country'])
-                            except Country.DoesNotExist:
-                                result['errors'].append(f"Country not found: {row['country']}. Using null instead.")
-
-                    # Parse data type flags
-                    data_type_flags = {
-                        'has_temperature': True,
-                        'has_precipitation': True,
-                        'has_humidity': True,
-                        'has_wind': True,
-                        'has_air_quality': False,
-                        'has_soil_moisture': False,
-                        'has_water_level': False
-                    }
-
-                    for flag_name in data_type_flags:
-                        if flag_name in row and row[flag_name]:
-                            data_type_flags[flag_name] = row[flag_name].lower() in ('true', 'yes', '1', 't', 'y')
-
-                    # Create station_id if not provided
-                    station_id = row.get('station_id')
-                    if not station_id:
-                        # Generate a station ID based on name and location
-                        station_id = f"{row['name'].lower().replace(' ', '_')}_{location.y:.2f}_{location.x:.2f}"
-
-                    # Create or update the station
-                    station, created = WeatherStation.objects.update_or_create(
-                        station_id=station_id,
-                        defaults={
-                            'name': row['name'],
-                            'location': location,
-                            'description': row.get('description', ''),
-                            'altitude': altitude,
-                            'is_active': is_active,
-                            'date_installed': date_installed,
-                            'date_decommissioned': date_decommissioned,
-                            'country': country,
-                            'region': row.get('region', ''),
-                            **data_type_flags
-                        }
-                    )
-
-                    result['success'] += 1
-
-                except Exception as e:
-                    result['error'] += 1
-                    result['errors'].append(f"Error processing row: {row}. Error: {str(e)}")
-
-        except Exception as e:
-            result['errors'].append(f"Error processing file: {str(e)}")
-
-        return result
-
-    def process_climate_data_file(self, csv_file):
-        """Process a CSV file containing climate data"""
-        result = {
-            'success': 0,
-            'error': 0,
-            'errors': [],
-            'type': 'Climate Data'
-        }
-
-        try:
-            decoded_file = csv_file.read().decode('utf-8')
-            io_string = io.StringIO(decoded_file)
-            reader = csv.DictReader(io_string)
-
-            # Check for required fields - now supporting multiple station identifier options
-            station_identifiers = ['station_name', 'station_id', 'station']
-            has_station_identifier = any(field in reader.fieldnames for field in station_identifiers)
-
-            if not (has_station_identifier and 'timestamp' in reader.fieldnames):
-                result['errors'].append(f"Missing required fields: 'timestamp' and one of {station_identifiers}")
-                return result
-
-            # Get timezone for timestamps
-            timezone = pytz.timezone('UTC')  # Default to UTC, adjust if needed
-
-            for row in reader:
-                try:
-                    # Handle multiple station identifier options
-                    station_identifier = None
-                    for field in station_identifiers:
-                        if field in row and row[field]:
-                            station_identifier = row[field]
-                            break
-
-                    # Check for required fields
-                    if not station_identifier or not row.get('timestamp'):
-                        result['error'] += 1
-                        result['errors'].append(f"Missing required data in row: {row}")
-                        continue
-
-                    # Find the station (try by station_id first, then by name)
-                    try:
-                        # First try getting by station_id
-                        station = WeatherStation.objects.get(station_id=station_identifier)
-                    except WeatherStation.DoesNotExist:
-                        try:
-                            # Then try by name
-                            station = WeatherStation.objects.get(name=station_identifier)
-                        except WeatherStation.DoesNotExist:
-                            try:
-                                # Finally try by ID if it looks like an integer
-                                if station_identifier.isdigit():
-                                    station = WeatherStation.objects.get(id=int(station_identifier))
-                                else:
-                                    raise WeatherStation.DoesNotExist()
-                            except WeatherStation.DoesNotExist:
-                                result['error'] += 1
-                                result['errors'].append(f"Station not found: {station_identifier}")
-                                continue
-
-                    # Parse timestamp
-                    try:
-                        timestamp = parser.parse(row['timestamp'])
-                        if timestamp.tzinfo is None:
-                            timestamp = timezone.localize(timestamp)
-                    except ValueError:
-                        result['error'] += 1
-                        result['errors'].append(f"Invalid timestamp in row: {row}")
-                        continue
-
-                    # Create climate data dictionary with defaults
-                    climate_data = {
-                        'station': station,
-                        'timestamp': timestamp,
-                        'year': timestamp.year,
-                        'month': timestamp.month,
-                        'data_quality': row.get('data_quality', 'medium'),
-                    }
-
-                    # Map numeric fields with proper conversion
-                    numeric_fields = [
-                        'temperature', 'humidity', 'precipitation', 'air_quality_index',
-                        'wind_speed', 'wind_direction', 'barometric_pressure', 'cloud_cover',
-                        'soil_moisture', 'water_level', 'uv_index'
-                    ]
-
-                    for field in numeric_fields:
-                        if field in row and row[field]:
-                            try:
-                                climate_data[field] = float(row[field])
-                            except ValueError:
-                                # Skip this field if conversion fails, but log the error
-                                result['errors'].append(f"Invalid {field} value in row: {row}. Skipping this field.")
-                                pass
-
-                    # Create or update the climate data
-                    data, created = ClimateData.objects.update_or_create(
-                        station=station,
-                        timestamp=timestamp,
-                        defaults=climate_data
-                    )
-
-                    result['success'] += 1
-
-                except Exception as e:
-                    result['error'] += 1
-                    result['errors'].append(f"Error processing row: {row}. Error: {str(e)}")
-
-        except Exception as e:
-            result['errors'].append(f"Error processing file: {str(e)}")
-
-        return result
-
-    def process_weather_data_types_file(self, csv_file):
-        """Process a CSV file containing weather data type definitions"""
-        result = {
-            'success': 0,
-            'error': 0,
-            'errors': [],
-            'type': 'Weather Data Types'
-        }
-
-        try:
-            decoded_file = csv_file.read().decode('utf-8')
-            io_string = io.StringIO(decoded_file)
-            reader = csv.DictReader(io_string)
-
-            # Check for required fields
-            if 'name' not in reader.fieldnames:
-                result['errors'].append("Missing required field: 'name'")
-                return result
-
-            for row in reader:
-                try:
-                    # Check for required fields
-                    if not row.get('name'):
-                        result['error'] += 1
-                        result['errors'].append(f"Missing name in row: {row}")
-                        continue
-
-                    # Parse numeric fields
-                    min_value = None
-                    if 'min_value' in row and row['min_value']:
-                        try:
-                            min_value = float(row['min_value'])
-                        except ValueError:
-                            result['errors'].append(f"Invalid min_value in row: {row}. Using null instead.")
-
-                    max_value = None
-                    if 'max_value' in row and row['max_value']:
-                        try:
-                            max_value = float(row['max_value'])
-                        except ValueError:
-                            result['errors'].append(f"Invalid max_value in row: {row}. Using null instead.")
-
-                    # Create or update the weather data type
-                    data_type, created = WeatherDataType.objects.update_or_create(
-                        name=row['name'],
-                        defaults={
-                            'display_name': row.get('display_name', row['name']),
-                            'description': row.get('description', ''),
-                            'unit': row.get('unit', ''),
-                            'min_value': min_value,
-                            'max_value': max_value,
-                            'icon': row.get('icon', '')
-                        }
-                    )
-
-                    result['success'] += 1
-
-                except Exception as e:
-                    result['error'] += 1
-                    result['errors'].append(f"Error processing row: {row}. Error: {str(e)}")
-
-        except Exception as e:
-            result['errors'].append(f"Error processing file: {str(e)}")
-
-        return result
-
-    def process_countries_file(self, csv_file):
-        """Process a CSV file containing country information"""
-        result = {
-            'success': 0,
-            'error': 0,
-            'errors': [],
-            'type': 'Countries'
-        }
-
-        try:
-            decoded_file = csv_file.read().decode('utf-8')
-            io_string = io.StringIO(decoded_file)
-            reader = csv.DictReader(io_string)
-
-            # Check for required fields
-            if not ('name' in reader.fieldnames and 'code' in reader.fieldnames):
-                result['errors'].append("Missing required fields: 'name' and 'code'")
-                return result
-
-            for row in reader:
-                try:
-                    # Check for required fields
-                    if not row.get('name') or not row.get('code'):
-                        result['error'] += 1
-                        result['errors'].append(f"Missing name or code in row: {row}")
-                        continue
-
-                    # Create or update the country
-                    country, created = Country.objects.update_or_create(
-                        code=row['code'],
-                        defaults={
-                            'name': row['name']
-                        }
-                    )
-
-                    result['success'] += 1
-
-                except Exception as e:
-                    result['error'] += 1
-                    result['errors'].append(f"Error processing row: {row}. Error: {str(e)}")
-
-        except Exception as e:
-            result['errors'].append(f"Error processing file: {str(e)}")
-
-        return result
-
-
-class ImportSuccessView(View):
-    template_name = 'maps/import_success.html'
-
-    def get(self, request):
-        # Get results from session
-        results = request.session.get('import_results', {})
-        
-        # Clear results from session after displaying
-        if 'import_results' in request.session:
-            del request.session['import_results']
-            
-        return render(request, self.template_name, {
-            'results': results,
-            'has_results': bool(results)
-        })
->>>>>>> e221c2ef
 
 # ... existing code ...
 
 @api_view(['POST'])
+# @permission_classes([IsAdminUser])
 # @permission_classes([IsAdminUser])
 def api_import_csv(request):
     """API endpoint for importing CSV data with enhanced processing"""
     if 'file' not in request.FILES:
         return Response({'error': 'No file provided'}, status=400)
 
+
     import_type = request.data.get('import_type', 'stations')
     processing_mode = request.data.get('processing_mode', 'direct')
     csv_file = request.FILES['file']
 
-<<<<<<< HEAD
     # Process the file with our improved functions
     view = CSVUploadView()
     result = view.process_csv_file(csv_file, import_type, processing_mode)
-=======
-    # Process the file
-    view = CSVUploadView()
-    if import_type == 'stations':
-        result = view.process_stations_file(csv_file)
-    elif import_type == 'climate_data':
-        result = view.process_climate_data_file(csv_file)
-    elif import_type == 'weather_data_types':
-        result = view.process_weather_data_types_file(csv_file)
-    elif import_type == 'countries':
-        result = view.process_countries_file(csv_file)
-    else:
-        result = {'error': 'Invalid import type'}
->>>>>>> e221c2ef
 
     return Response(result)
 
@@ -1441,10 +1019,12 @@
     base_dir_abs = os.path.abspath(base_dir)
     path_abs = os.path.abspath(path)
 
+
     # Check if path is within base directory
     return os.path.commonpath([base_dir_abs]) == os.path.commonpath([base_dir_abs, path_abs])
 
 
+# @login_required
 # @login_required
 def flash_drive_import_view(request):
     """View to import data from a flash drive with improved security and error handling"""
@@ -1454,15 +1034,18 @@
             import_type = form.cleaned_data['import_type']
             drive_path = form.cleaned_data['drive_path']
 
+
             # Security check: Validate the path is within acceptable boundaries
             if not is_safe_path('/media', drive_path):
                 messages.error(request, "Invalid drive path. Path must be within the media directory.")
                 return render(request, 'maps/flash_drive_import.html', {'form': form})
 
+
             # Verify the path exists
             if not os.path.exists(drive_path):
                 messages.error(request, f"The specified path does not exist: {drive_path}")
                 return render(request, 'maps/flash_drive_import.html', {'form': form})
+
 
             # Look for CSV files in the directory
             try:
@@ -1474,9 +1057,11 @@
                 messages.error(request, f"Error accessing directory: {str(e)}")
                 return render(request, 'maps/flash_drive_import.html', {'form': form})
 
+
             if not csv_files:
                 messages.error(request, "No CSV files found in the specified directory.")
                 return render(request, 'maps/flash_drive_import.html', {'form': form})
+
 
             # Process all CSV files
             results = {
@@ -1485,8 +1070,10 @@
                 'file_results': []
             }
 
+
             for csv_file_name in csv_files:
                 file_path = os.path.join(drive_path, csv_file_name)
+
 
                 # Process the file with multiple encoding attempts
                 try:
@@ -1505,6 +1092,8 @@
                             'error': 1,
                             'errors': [
                                 "Could not decode file encoding. Please ensure it's properly encoded (UTF-8 or Latin-1)."]
+                            'errors': [
+                                "Could not decode file encoding. Please ensure it's properly encoded (UTF-8 or Latin-1)."]
                         }
                         results['error_total'] += 1
                         results['file_results'].append(result)
@@ -1520,6 +1109,7 @@
                     results['error_total'] += 1
                     results['file_results'].append(result)
                     continue
+
 
                 # Create a file-like object
                 file_object = io.StringIO(file_content)
@@ -1552,15 +1142,46 @@
                         # Default to climate data
                         result = csv_view.process_climate_data_file(file_object)
 
+
+                # Process the file based on import type or filename prefix
+                csv_view = CSVUploadView()
+
+                if import_type != 'auto':
+                    # Use the specified import type
+                    if import_type == 'stations':
+                        result = csv_view.process_stations_file(file_object)
+                    elif import_type == 'climate_data':
+                        driveresult = csv_view.process_climate_data_file(file_object)
+                    elif import_type == 'weather_data_types':
+                        result = csv_view.process_weather_data_types_file(file_object)
+                    elif import_type == 'countries':
+                        result = csv_view.process_countries_file(file_object)
+                else:
+                    # Auto-detect based on filename prefix
+                    if csv_file_name.startswith('station_'):
+                        result = csv_view.process_stations_file(file_object)
+                    elif csv_file_name.startswith('climate_'):
+                        result = csv_view.process_climate_data_file(file_object)
+                    elif csv_file_name.startswith('datatype_'):
+                        result = csv_view.process_weather_data_types_file(file_object)
+                    elif csv_file_name.startswith('country_'):
+                        result = csv_view.process_countries_file(file_object)
+                    else:
+                        # Default to climate data
+                        result = csv_view.process_climate_data_file(file_object)
+
                 # Add file name to the result
                 result['file_name'] = csv_file_name
+
 
                 # Update totals
                 results['success_total'] += result['success']
                 results['error_total'] += result['error']
 
+
                 # Add to file results
                 results['file_results'].append(result)
+
 
                 # Option to move or rename processed files to avoid reimporting
                 try:
@@ -1573,13 +1194,16 @@
                     # Log but don't fail if we can't move the file
                     logging.warning(f"Could not mark file as processed: {str(e)}")
 
+
             # Store results in session for display
             request.session['import_results'] = results
+
 
             return redirect('maps:import_success')
     else:
         form = FlashDriveImportForm()
 
+
     return render(request, 'maps/flash_drive_import.html', {'form': form})
 
 
@@ -1587,8 +1211,10 @@
     """
     Set up scheduled imports from a flash drive with improved configuration and error handling
 
+
     This function should be called from your app's AppConfig.ready() method
     to set up scheduled tasks when the application starts.
+
 
     Parameters:
     - flash_drive_path: Path to monitor for CSV files, defaults to environment variable or '/media/usb'
@@ -1599,13 +1225,16 @@
         from apscheduler.triggers.interval import IntervalTrigger
         import logging
 
+
         # Use environment variables if path not provided
         if flash_drive_path is None:
             flash_drive_path = os.environ.get('FLASH_DRIVE_PATH', '/media/usb')
 
+
         # Use environment variable for interval if not provided
         if import_interval is None:
             import_interval = int(os.environ.get('IMPORT_INTERVAL', '3600'))
+
 
         def import_task():
             """Task to import CSV files from the flash drive path"""
@@ -1615,6 +1244,7 @@
                 if not is_safe_path('/media', flash_drive_path):
                     logging.error(f"Unsafe path detected: {flash_drive_path}")
                     return
+
 
                 if os.path.exists(flash_drive_path):
                     # Look for CSV files
@@ -1627,7 +1257,10 @@
                         logging.error(f"Error accessing directory {flash_drive_path}: {str(e)}")
                         return
 
+
                     # Process files in appropriate order
+                    process_files(flash_drive_path, 'country_', 'countries', csv_files)
+                    process_files(flash_drive_path, 'datatype_', 'weather_data_types', csv_files)
                     process_files(flash_drive_path, 'country_', 'countries', csv_files)
                     process_files(flash_drive_path, 'datatype_', 'weather_data_types', csv_files)
                     process_files(flash_drive_path, 'station_', 'stations', csv_files)
@@ -1637,14 +1270,17 @@
             except Exception as e:
                 logging.error(f"Error in import task: {str(e)}")
 
+
         def process_files(path, prefix, import_type, all_files):
             """Process specific types of CSV files"""
             # Filter files by prefix
             filtered_files = [f for f in all_files if f.startswith(prefix)]
 
+
             for file_name in filtered_files:
                 try:
                     file_path = os.path.join(path, file_name)
+
 
                     # Try different encodings
                     try:
@@ -1658,9 +1294,13 @@
                             logging.error(f"Cannot decode file {file_name}: Encoding issues")
                             continue
 
+
                     # Create a file-like object
                     file_object = io.StringIO(file_content)
                     file_object.name = file_name
+
+                    # Process the file based on import type
+                    csv_view = CSVUploadView()
 
                     # Process the file based on import type
                     csv_view = CSVUploadView()
@@ -1676,8 +1316,20 @@
                         logging.error(f"Unknown import type: {import_type}")
                         continue
 
+                        result = csv_view.process_stations_file(file_object)
+                    elif import_type == 'climate_data':
+                        result = csv_view.process_climate_data_file(file_object)
+                    elif import_type == 'weather_data_types':
+                        result = csv_view.process_weather_data_types_file(file_object)
+                    elif import_type == 'countries':
+                        result = csv_view.process_countries_file(file_object)
+                    else:
+                        logging.error(f"Unknown import type: {import_type}")
+                        continue
+
                     # Log the result
                     logging.info(f"Imported {file_name}: {result['success']} success, {result['error']} errors")
+
 
                     # Move processed file to avoid reimporting
                     processed_path = file_path + '.processed'
@@ -1685,6 +1337,7 @@
                         os.rename(file_path, processed_path)
                 except Exception as e:
                     logging.error(f"Error processing {file_name}: {str(e)}")
+
 
         # Create and start the scheduler
         scheduler = BackgroundScheduler()
@@ -1756,7 +1409,6 @@
         station=station
     ).order_by('-timestamp')[:100]
     
-<<<<<<< HEAD
     # Get available data types for this station
     available_data_types = []
     data_type_fields = [
@@ -1793,8 +1445,6 @@
                 'unit': unit
             })
     
-=======
->>>>>>> e221c2ef
     context = {
         'station': station,
         'stats_30': stats_30,
@@ -1802,11 +1452,8 @@
         'stats_365': stats_365,
         'recent_data': recent_data,
         'current_year': timezone.now().year,
-<<<<<<< HEAD
         'available_data_types': available_data_types,
         'api_base_url': '/maps',
-=======
->>>>>>> e221c2ef
     }
     
     return render(request, 'maps/station_statistics.html', context)
@@ -2053,9 +1700,44 @@
                 'features': serializer.data
             })
         
+        serializer = self.get_serializer(queryset, many=True)
+        
+        # If GeoJSON format is requested, wrap in a FeatureCollection
+        if request.query_params.get('format') == 'geojson':
+            return Response({
+                'type': 'FeatureCollection',
+                'features': serializer.data
+            })
+        
         return Response(serializer.data)
     
     @action(detail=False, methods=['get'])
+    def recent(self, request):
+        """Get the most recent climate data for all stations"""
+        hours = int(request.query_params.get('hours', 24))
+        data_types = request.query_params.getlist('data_types', [])
+        since = timezone.now() - timedelta(hours=hours)
+        
+        # Get latest reading for each station
+        subquery = ClimateData.objects.filter(
+            station=OuterRef('station'),
+            timestamp__gte=since
+        ).order_by('-timestamp').values('id')[:1]
+        
+        query = ClimateData.objects.filter(
+            id__in=Subquery(subquery)
+        ).select_related('station')
+        
+        # Filter by data types if specified
+        if data_types:
+            conditions = []
+            for data_type in data_types:
+                if hasattr(ClimateData, data_type):
+                    conditions.append(~models.Q(**{data_type: None}))
+            if conditions:
+                query = query.filter(reduce(operator.or_, conditions))
+        
+        serializer = self.get_serializer(query, many=True)
     def recent(self, request):
         """Get the most recent climate data for all stations"""
         hours = int(request.query_params.get('hours', 24))
@@ -2246,7 +1928,6 @@
         
         if latest:
             climate_data.append(latest)
-<<<<<<< HEAD
     
     serializer = ClimateDataSerializer(climate_data, many=True)
     return Response(serializer.data)
@@ -2749,26 +2430,3 @@
     
     # Redirect back to the data entry page
     return redirect(reverse('maps:stack_data_entry'))
-=======
-    
-    serializer = ClimateDataSerializer(climate_data, many=True)
-    return Response(serializer.data)
-
-@api_view(['GET'])
-def station_climate_data(request, station_id):
-    """Get climate data for a specific station - fallback endpoint for the map JS"""
-    try:
-        station = get_object_or_404(WeatherStation, pk=station_id)
-        days = int(request.query_params.get('days', 7))
-        start_date = timezone.now() - timedelta(days=days)
-        
-        data = ClimateData.objects.filter(
-            station=station,
-            timestamp__gte=start_date
-        ).order_by('-timestamp')
-        
-        serializer = ClimateDataSerializer(data, many=True)
-        return Response(serializer.data)
-    except Exception as e:
-        return Response({'error': str(e)}, status=500)
->>>>>>> e221c2ef
