--- conflicted
+++ resolved
@@ -8,7 +8,6 @@
     path('homepage/', views.index, name='index'),
     path('contact/', views.contact, name='contact'),
     path('map/', views.map_view, name='map'),
-<<<<<<< HEAD
     path('people/', views.people, name='people'),
     
     path('vlirous/', views.vlirous, name='vlirous'),
@@ -20,6 +19,6 @@
     path('contact/', views.contact, name='contact'),
     path('latest-activities/', views.latest_activities, name='latest_activities'),
 ]
-=======
+
+
 ]
->>>>>>> 326f7efe
