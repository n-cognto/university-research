<!DOCTYPE html>
{% load static %}
<html lang="en">
<head>
    <meta charset="UTF-8">
    <meta name="viewport" content="width=device-width, initial-scale=1.0">
    <title>{% block title %}Research Portal{% endblock %}</title>
    <!-- Bootstrap CSS -->
    <link href="https://cdn.jsdelivr.net/npm/bootstrap@5.3.0/dist/css/bootstrap.min.css" rel="stylesheet">
    <!-- Custom CSS -->
    <link href="{% static 'css/header.css' %}" rel="stylesheet">
    <link href="{% static 'css/styles.css' %}" rel="stylesheet">
    <link href="{% static 'css/alerts.css' %}" rel="stylesheet">
    <!-- Font Awesome -->
    <link href="https://cdnjs.cloudflare.com/ajax/libs/font-awesome/6.0.0/css/all.min.css" rel="stylesheet">
    <!-- Bootstrap Icons -->
    <link href="https://cdn.jsdelivr.net/npm/bootstrap-icons@1.7.2/font/bootstrap-icons.css" rel="stylesheet">
</head>
<body>
    <!-- Main Navigation -->
    <nav class="navbar navbar-expand-lg custom-navbar">
        <div class="container">
            <a class="navbar-brand" href="">
                <img src="{% static 'images/logo@2x.png' %}" alt="JOUST Logo" height="40">
            </a>
            <button class="navbar-toggler" type="button" data-bs-toggle="collapse" data-bs-target="#navbarNav" aria-controls="navbarNav" aria-expanded="false" aria-label="Toggle navigation">
                <span class="navbar-toggler-icon"></span>
            </button>
            <div class="collapse navbar-collapse justify-content-end" id="navbarNav">
                <ul class="navbar-nav align-items-center">
                    <li class="nav-item"><a class="nav-link" href="{% url 'research:index' %}">Home</a></li>
                    <li class="nav-item dropdown">
                        <a class="nav-link dropdown-toggle" href="#" role="button" data-bs-toggle="dropdown" aria-expanded="false">Research</a>
                        <ul class="dropdown-menu">
                            <li><a class="dropdown-item" href="#">DRIE</a></li>
                            <li><a class="dropdown-item" href="{% url 'research:vlirous' %}">VLIR-OUS</a></li>
                        </ul>
                    </li>
                    </li>
                    <li class="nav-item"><a class="nav-link" href="{% url 'research:people' %}">People</a></li>
                    <li class="nav-item"><a class="nav-link" href="{% url 'maps:map' %}">Map</a></li>
<<<<<<< HEAD
                    <li class="nav-item"><a class="nav-link" href="{% url 'repository:dataset_list' %}">Datasets</a></li>
=======
                    <li class="nav-item"><a class="nav-link" href="{% url 'repository:dataset_list' %}">Data Repository</a></li>
>>>>>>> 896e2fc2
                    <li class="nav-item"><a class="nav-link" href="{% url 'research:contact' %}">Contact</a></li>
                    {% if request.user.is_authenticated %}
                    <li class="nav-item dropdown">
                        <a class="nav-link dropdown-toggle" href="#" role="button" data-bs-toggle="dropdown" aria-expanded="false">
                            <i class="bi bi-person-circle"></i>
                        </a>
                        <ul class="dropdown-menu dropdown-menu-end">
                            <li><a class="dropdown-item" href="{% url 'profiles:dashboard' %}">Dashboard</a></li>
                            <li><a class="dropdown-item" href="{% url 'profiles:profile' %}">User Profile</a></li>
                            <li><hr class="dropdown-divider"></li>
                            <li><a class="dropdown-item" href="{% url 'logout' %}" id="logout-link">Logout</a></li>
                        </ul>
                    </li>
                    {% else %}
                    <li class="nav-item">
                        <a class="nav-link" href="{% url 'profiles:login' %}">
                            <i class="bi bi-person-circle"></i>
                            Login
                        </a>
                    </li>
                    {% endif %}
                </ul>
            </div>
            <a class="navbar-brand2" href="#">
                <img src="{% static 'images/vlirious.png' %}" style=" margin-left: 35px;"alt="vun-hydr-logo" height="40">
            </a>
        </div>
    </nav>
    <!-- Announcement Banner -->
    <div class="announcement-banner">
        <div class="container">
            <p>DATA REPOSITORY FOR JOOUST IN COLLABORATION WITH VLIROUS</p>
        </div>
    </div>

     <!-- Weather Navigation -->
     <div class="weather-nav-container">
        <div class="container">
            <nav class="navbar navbar-expand-lg navbar-dark">
                <div class="navbar-collapse">
                    <ul class="navbar-nav">
                        <li class="nav-item">
                            <a class="nav-link" href="#">Active Alerts</a>
                        </li>
                        <li class="nav-item">
                            <a class="nav-link" href="#">Forecast</a>
                        </li>
                        <li class="nav-item">
                            <a class="nav-link" href="{% url 'research:messages' %}">Messages</a>
                        </li>
                        <li class="nav-item">
                            <a class="nav-link" href="#">Rivers,Lakes,Rainfall</a>
                        </li>
                        <li class="nav-item">
                            <a class="nav-link" href="#">Satellite</a>
                        </li>
                        <li class="nav-item">
                            <a class="nav-link" href="#">Past Weather</a>
                        </li>
                    </ul>
                </div>
            </nav>
        </div>
    </div>

    <!-- Main Content -->
    <main class="py-4">
        {% block content %}{% endblock %}
    </main>

  <!-- Footer -->
  <footer style="background-color: #04114b; color: white; padding: 30px 0;">
    <div class="container">
        <div class="row">
            <!-- Contact Info -->
            <div class="col-md-3">
                <h4>CONTACT US</h4>
                <p><strong>Jaramogi Oginga Odinga University of Science and Technology (JOOUST)</strong></p>
                <p>Bondo (Main) Campus</p>
                <p>P.O. Box 210 - 40601 Bondo – Kenya.</p>
                <p><strong>Telephones</strong><br>
                    Phone: 057-2058000 / 057-2501804<br>
                    Fax: 057 2523851
                </p>
                <p><strong>Emails</strong><br>
                    <a href="mailto:information@jooust.ac.ke" style="color: #fdd835;">information@jooust.ac.ke</a><br>
                    <a href="mailto:complaints@jooust.ac.ke" style="color: #fdd835;">complaints@jooust.ac.ke</a>
                </p>
            </div>
            <!-- Corporate Communication -->
            <div class="col-md-3">
                <h4>Corporate Communication</h4>
                <p><a href="#" style="color: #fdd835;">Corporate Communication Page</a></p>
                <p><a href="#" style="color: #fdd835;">Customer Complaints/Compliment Form</a></p>
                <h4 class="mt-4">Quick Links</h4>
                <p><a href="{% url 'research:index' %}" style="color: #fdd835;">Home</a></p>
                <p><a href="{% url 'research:vlirous' %}" style="color: #fdd835;">VLIR-OUS</a></p>
                <p><a href="{% url 'maps:map' %}" style="color: #fdd835;">Interactive Maps</a></p>
            </div>
            <!-- Quality & Staff Resources -->
            <div class="col-md-3">
                <h4>Quality Statement</h4>
                <p><a href="#" style="color: #fdd835;">JOOUST Quality Statement</a></p>
                <h4>Staff Resources</h4>
                <p><a href="#" style="color: #fdd835;">University Procedures</a></p>
                <p><a href="#" style="color: #fdd835;">Appraisal Forms</a></p>
                <p><a href="#" style="color: #fdd835;">Bunista SACCO</a></p>
                <p><strong>Medical Cover - <a href="#" style="color: #fdd835;">AAR Provider Panel List</a></strong></p>
            </div>
            <!-- Social Media & Repository Links -->
            <div class="col-md-3">
                <h4>Connect With Us</h4>
                <p>
                    <a href="#" style="color: #fdd835; font-size: 1.5rem; margin-right: 15px;"><i class="bi bi-facebook"></i></a>
                    <a href="#" style="color: #fdd835; font-size: 1.5rem; margin-right: 15px;"><i class="bi bi-twitter"></i></a>
                    <a href="#" style="color: #fdd835; font-size: 1.5rem; margin-right: 15px;"><i class="bi bi-linkedin"></i></a>
                    <a href="#" style="color: #fdd835; font-size: 1.5rem;"><i class="bi bi-youtube"></i></a>
                </p>
                <h4 class="mt-4">Data Resources</h4>
                <p><a href="{% url 'repository:dataset_list' %}" style="color: #fdd835;">Data Repository</a></p>
                <p><a href="#" style="color: #fdd835;">Research Publications</a></p>
                <p><a href="#" style="color: #fdd835;">Climate Data</a></p>
                <p><a href="#" style="color: #fdd835;">Environmental Monitoring</a></p>
            </div>
        </div>
        
        <!-- Copyright -->
        <div class="text-center mt-4">
            <hr style="border-top: 1px solid white;">
            <p> Jaramogi Oginga Odinga University of Science and Technology (JOOUST), 2025.</p>
        </div>
    </div>
</footer>
<!-- Scroll to Top Button -->
<button onclick="scrollToTop()" id="scrollToTopBtn" title="Go to top">^</button>
   
<script src="https://unpkg.com/leaflet@1.7.1/dist/leaflet.js"></script>
<script src="https://cdn.jsdelivr.net/npm/chart.js@3.7.0/dist/chart.min.js"></script>

<!-- Chart.js for data visualization -->
<script src="https://unpkg.com/leaflet.heat@0.2.0/dist/leaflet-heat.js"></script>

<!-- Bootstrap Icons -->
<link rel="stylesheet" href="https://cdn.jsdelivr.net/npm/bootstrap-icons@1.11.1/font/bootstrap-icons.css">
    <!-- Bootstrap JS -->
    <script src="https://cdn.jsdelivr.net/npm/bootstrap@5.3.0/dist/js/bootstrap.bundle.min.js"></script>
    <!-- Custom JS -->
    <script src="{% static 'js/header.js' %}"></script>
    <script src="{% static 'js/main.js' %}"></script>
    <script>
        document.addEventListener('DOMContentLoaded', function() {
            const authBtn = document.getElementById('auth-btn');
            const isAuthenticated = JSON.parse('{{ request.user.is_authenticated|lower }}');
            const csrfToken = '{{ csrf_token }}';

            // Initialize Bootstrap components
            const toastTrigger = document.getElementById('liveToastBtn');
            const toastLiveExample = document.getElementById('liveToast');
            
            if (toastTrigger) {
                const toast = new bootstrap.Toast(toastLiveExample);
                toastTrigger.addEventListener('click', () => {
                    toast.show();
                });
            }

            // Initialize tooltips
            const tooltipTriggerList = [].slice.call(document.querySelectorAll('[data-bs-toggle="tooltip"]'));
            tooltipTriggerList.map(function (tooltipTriggerEl) {
                return new bootstrap.Tooltip(tooltipTriggerEl);
            });

            // Initialize popovers
            const popoverTriggerList = [].slice.call(document.querySelectorAll('[data-bs-toggle="popover"]'));
            popoverTriggerList.map(function (popoverTriggerEl) {
                return new bootstrap.Popover(popoverTriggerEl);
            });

            // Initialize dropdowns
            const dropdowns = document.querySelectorAll('.dropdown-toggle');
            dropdowns.forEach(dropdown => {
                new bootstrap.Dropdown(dropdown);
            });

            // Handle authentication
            if (authBtn) {
                authBtn.addEventListener('click', function() {
                    if (isAuthenticated) {
                        // Handle logout
                        fetch('/accounts/logout/', {
                            method: 'POST',
                            headers: {
                                'X-Requested-With': 'XMLHttpRequest',
                                'X-CSRFToken': csrfToken
                            }
                        })
                        .then(response => response.json())
                        .then(data => {
                            if (data.success) {
                                window.location.href = '/';
                            }
                        });
                    } else {
                        // Handle login
                        window.location.href = '/accounts/login/';
                    }
                });
            }
        });
    </script>
    {% block extra_js %}{% endblock %}
</body>
</html><|MERGE_RESOLUTION|>--- conflicted
+++ resolved
@@ -36,14 +36,9 @@
                             <li><a class="dropdown-item" href="{% url 'research:vlirous' %}">VLIR-OUS</a></li>
                         </ul>
                     </li>
-                    </li>
                     <li class="nav-item"><a class="nav-link" href="{% url 'research:people' %}">People</a></li>
                     <li class="nav-item"><a class="nav-link" href="{% url 'maps:map' %}">Map</a></li>
-<<<<<<< HEAD
-                    <li class="nav-item"><a class="nav-link" href="{% url 'repository:dataset_list' %}">Datasets</a></li>
-=======
                     <li class="nav-item"><a class="nav-link" href="{% url 'repository:dataset_list' %}">Data Repository</a></li>
->>>>>>> 896e2fc2
                     <li class="nav-item"><a class="nav-link" href="{% url 'research:contact' %}">Contact</a></li>
                     {% if request.user.is_authenticated %}
                     <li class="nav-item dropdown">
