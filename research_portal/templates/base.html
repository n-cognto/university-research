--- conflicted
+++ resolved
@@ -54,14 +54,11 @@
                                 <li><a class="dropdown-item" href="#">SMART AGRICULTURE</a></li>
                             </ul>
                         </li>
-<<<<<<< HEAD
+                        <li class="nav-item"><a class="nav-link" href="{% url 'research:people' %}"">PEOPLE</a></li>
                         <li class="nav-item">
                             <a class="nav-link" href="{% url 'maps:map_view' %}">Map</a>
                         </li>
                         <li class="nav-item"><a class="nav-link" href="#">PEOPLE</a></li>
-=======
-                        <li class="nav-item"><a class="nav-link" href="{% url 'research:people' %}"">PEOPLE</a></li>
->>>>>>> aeb95fea
                         <li class="nav-item"><a class="nav-link" href="{% url 'research:map' %}">MAP</a></li>
                         <li class="nav-item"><a class="nav-link" href="{% url 'research:contact' %}">CONTACT</a></li>
                         {% if request.user.is_authenticated %}
