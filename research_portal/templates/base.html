<!DOCTYPE html>
{% load static %}
<html lang="en">
<head>
    <meta charset="UTF-8">
    <meta name="viewport" content="width=device-width, initial-scale=1.0">
<<<<<<< HEAD
    <title>{% block title %}JOOUST Data Repository{% endblock %}</title>
        <link rel="stylesheet" href="https://unpkg.com/leaflet@1.7.1/dist/leaflet.css" />
        <link href="https://cdn.jsdelivr.net/npm/bootstrap@5.1.3/dist/css/bootstrap.min.css" rel="stylesheet">
    
          <!-- Load Leaflet for maps -->
          <link rel="stylesheet" href="https://unpkg.com/leaflet@1.7.1/dist/leaflet.css" />
          
          
          <!-- Heatmap plugin for Leaflet -->      
          <!-- Bootstrap for UI -->
          <link href="https://cdn.jsdelivr.net/npm/bootstrap@5.1.3/dist/css/bootstrap.min.css" rel="stylesheet">
         
    
        <!-- Bootstrap CSS -->
        <link rel="stylesheet" href="https://cdn.jsdelivr.net/npm/bootstrap@5.3.0/dist/css/bootstrap.min.css">
        <!-- Bootstrap Icons -->
        <link rel="stylesheet" href="https://cdn.jsdelivr.net/npm/bootstrap-icons@1.11.1/font/bootstrap-icons.css">
        <!-- Custom Styles -->
        <link rel="stylesheet" href="{% static 'css/styles.css' %}">
        
    
        <!-- Custom Styles -->
        <link rel="stylesheet" href="{% static 'css/styles.css' %}">
         <!-- Bootstrap CSS -->
         <link rel="stylesheet" href="https://cdn.jsdelivr.net/npm/bootstrap@5.3.0/dist/css/bootstrap.min.css">
         <!-- Bootstrap Icons -->
         <link rel="stylesheet" href="https://cdn.jsdelivr.net/npm/bootstrap-icons@1.11.1/font/bootstrap-icons.css">
         {% block extra_css %}{% endblock %}
         {% block extra_head %}{% endblock %}
</head>
<body>
    <!-- Navigation -->
    <header>
        <nav class="navbar navbar-expand-lg custom-navbar">
            <div class="container">
                <a class="navbar-brand" href="">
                    <img src="{% static 'images/logo@2x.png' %}" alt="JOUST Logo" height="40">
                </a>
                <button class="navbar-toggler" type="button" data-bs-toggle="collapse" data-bs-target="#navbarNav" aria-controls="navbarNav" aria-expanded="false" aria-label="Toggle navigation">
                    <span class="navbar-toggler-icon"></span>
                </button>
                <div class="collapse navbar-collapse justify-content-end" id="navbarNav">
                    <ul class="navbar-nav align-items-center">
                        <li class="nav-item"><a class="nav-link" href="{% url 'research:index' %}">Home</a></li>
=======
    <title>{% block title %}Research Portal{% endblock %}</title>
    <!-- Bootstrap CSS -->
    <link href="https://cdn.jsdelivr.net/npm/bootstrap@5.3.0/dist/css/bootstrap.min.css" rel="stylesheet">
    <!-- Custom CSS -->
    <link href="{% static 'css/header.css' %}" rel="stylesheet">
    <link href="{% static 'css/styles.css' %}" rel="stylesheet">
    <!-- Font Awesome -->
    <link href="https://cdnjs.cloudflare.com/ajax/libs/font-awesome/6.0.0/css/all.min.css" rel="stylesheet">
    <!-- Bootstrap Icons -->
    <link href="https://cdn.jsdelivr.net/npm/bootstrap-icons@1.7.2/font/bootstrap-icons.css" rel="stylesheet">
</head>
<body>
    <!-- Main Navigation -->
    <nav class="navbar navbar-expand-lg custom-navbar">
        <div class="container">
            <a class="navbar-brand" href="">
                <img src="{% static 'images/logo@2x.png' %}" alt="JOUST Logo" height="40">
            </a>
            <button class="navbar-toggler" type="button" data-bs-toggle="collapse" data-bs-target="#navbarNav" aria-controls="navbarNav" aria-expanded="false" aria-label="Toggle navigation">
                <span class="navbar-toggler-icon"></span>
            </button>
            <div class="collapse navbar-collapse justify-content-end" id="navbarNav">
                <ul class="navbar-nav align-items-center">
                    <li class="nav-item"><a class="nav-link" href="{% url 'research:index' %}">Home</a></li>
                    <li class="nav-item dropdown">
                        <a class="nav-link dropdown-toggle" href="#" role="button" data-bs-toggle="dropdown" aria-expanded="false">Research</a>
                        <ul class="dropdown-menu">
                            <li><a class="dropdown-item" href="#">DRIE</a></li>
                            <li><a class="dropdown-item" href="{% url 'research:vlirous' %}">VLIR-OUS</a></li>
                        </ul>
                    </li>
                    <li class="nav-item dropdown">
                        <a class="nav-link dropdown-toggle" href="#" role="button" data-bs-toggle="dropdown" aria-expanded="false">Climate</a>
                        <ul class="dropdown-menu">
                            <li><a class="dropdown-item" href="#">Drought and Floods</a></li>
                            <li><a class="dropdown-item" href="#">Smart Agriculture</a></li>
                        </ul>
                    </li>
                    <li class="nav-item"><a class="nav-link" href="{% url 'research:people' %}">People</a></li>
                    <li class="nav-item"><a class="nav-link" href="{% url 'maps:map' %}">Map</a></li>
                    <li class="nav-item"><a class="nav-link" href="{% url 'research:contact' %}">Contact</a></li>
                    {% if request.user.is_authenticated %}
                    <li class="nav-item dropdown">
                        <a class="nav-link dropdown-toggle" href="#" role="button" data-bs-toggle="dropdown" aria-expanded="false">
                            <i class="bi bi-person-circle"></i>
                        </a>
                        <ul class="dropdown-menu dropdown-menu-end">
                            <li><a class="dropdown-item" href="{% url 'profiles:dashboard' %}">Dashboard</a></li>
                            <li><a class="dropdown-item" href="{% url 'profiles:profile' %}">User Profile</a></li>
                            <li><hr class="dropdown-divider"></li>
                            <li><a class="dropdown-item" href="{% url 'logout' %}" id="logout-link">Logout</a></li>
                        </ul>
                    </li>
                    {% else %}
                    <li class="nav-item">
                        <a class="nav-link" href="{% url 'profiles:login' %}">
                            <i class="bi bi-person-circle"></i>
                            Login
                        </a>
                    </li>
                    {% endif %}
                </ul>
            </div>
            <a class="navbar-brand2" href="#">
                <img src="{% static 'images/vlirious.png' %}" style=" margin-left: 35px;"alt="vun-hydr-logo" height="40">
            </a>
        </div>
    </nav>
    <!-- Announcement Banner -->
    <div class="announcement-banner">
        <div class="container">
            <p>DATA REPOSITORY FOR JOOUST IN COLLABORATION WITH VLIROUS</p>
        </div>
    </div>

     <!-- Weather Navigation -->
     <div class="weather-nav-container">
        <div class="container">
            <nav class="navbar navbar-expand-lg navbar-dark">
                <div class="navbar-collapse">
                    <ul class="navbar-nav">
>>>>>>> 3c8fd33b
                        <li class="nav-item dropdown">
                            <a class="nav-link dropdown-toggle" href="#" role="button" data-bs-toggle="dropdown" aria-expanded="false">
                                Active alerts
                         </a>
                            <div class="dropdown-menu dropdown-menu-dark">
                                <a class="dropdown-item" href="#">Excessive rainfall</a>
                                <a class="dropdown-item" href="#">River level</a>
                                <a class="dropdown-item" href="#">Lake level</a>
                                <a class="dropdown-item" href="#">Lake level extent</a>
                            </div>
                        </li>
                        <li class="nav-item">
                            <a class="nav-link" href="#">Forecast</a>
                        </li>
                        <li class="nav-item">
                            <a class="nav-link" href="#">Radar</a>
                        </li>
                        <li class="nav-item">
                            <a class="nav-link" href="#">Rivers,Lakes,Rainfall</a>
                        </li>
                        <li class="nav-item">
                            <a class="nav-link" href="#">Air quality</a>
                        </li>
                        <li class="nav-item">
                            <a class="nav-link" href="#">Satellite</a>
                        </li>
                        <li class="nav-item">
                            <a class="nav-link" href="#">Past Weather</a>
                        </li>
<<<<<<< HEAD
                                            <li class="nav-item">
                        <a class="nav-link" href="{% url 'repository:dataset_list' %}">Repository</a>
                    </li>
                        <li class="nav-item"><a class="nav-link" href="{% url 'research:contact' %}">Contact</a></li>
                        {% if request.user.is_authenticated %}
                        <li class="nav-item dropdown">
                            <a class="nav-link dropdown-toggle" href="#" role="button" data-bs-toggle="dropdown" aria-expanded="false">
                                <i class="bi bi-person-circle"></i>
                            </a>
                            <ul class="dropdown-menu dropdown-menu-end">
                                <li><a class="dropdown-item" href="{% url 'dashboard' %}">Dashboard</a></li>
                                <li><a class="dropdown-item" href="{% url 'profile' %}">User Profile</a></li>
                                <li><hr class="dropdown-divider"></li>
                                <li><a class="dropdown-item" href="{% url 'logout' %}" id="logout-link">Logout</a></li>
                            </ul>

                        {% else %}
                        <li class="nav-item"> <a href="{% url 'login' %}" class="btn btn-primary">Login</a></li>
                        {% endif %}
                    </ul>
                </div>
                <a class="navbar-brand2" href="#">
                    <img src="{% static 'images/vlirious.png' %}" style=" margin-left: 35px; border-radius: 12px; border: blue;"alt="vlirious logo" >
                </a>
            </div>
        </nav>
        
        <!-- Announcement Banner -->
        <div class="announcement-banner">
            <div class="container">
                <p class="text-center mb-0">DATA REPOSITORY FOR JOOUST IN COLLABORATION WITH VLIROUS</p>
            </div>
        </div>
        
        <!-- Weather Navigation Bar -->
        <div class="weather-nav-container">
            <div class="container">
                <div class="weather-nav">
                    <div class="weather-nav-dropdown">
                        <a href="#" class="weather-nav-item dropdown-toggle">ACTIVE ALERTS</a>
                        <ul class="weather-dropdown-menu">
                            <li><a href="#" class="weather-dropdown-item">EXCESSIVE RAINFALL</a></li>
                            <li><a href="#" class="weather-dropdown-item">RIVER LEVEL</a></li>
                            <li><a href="#" class="weather-dropdown-item">LAKE LEVEL</a></li>
                            <li><a href="#" class="weather-dropdown-item">LAKE LEVEL EXTENT</a></li>
                        </ul>
                    </div>
                    <a href="#" class="weather-nav-item">FORECAST MAPS</a>
                    <a href="#" class="weather-nav-item">RADAR</a>
                    <a href="#" class="weather-nav-item">RIVERS, LAKES, RAINFALL</a>
                    <a href="#" class="weather-nav-item">AIR QUALITY</a>
                    <a href="#" class="weather-nav-item">SATELLITE</a>
                    <a href="#" class="weather-nav-item">PAST WEATHER</a>
                </div>
            </div>
        </div>
    </header>
=======
                    </ul>
                </div>
            </nav>
        </div>
    </div>

>>>>>>> 3c8fd33b
    <!-- Main Content -->
    <main class="py-4">
        {% block content %}{% endblock %}
    </main>

<<<<<<< HEAD
    <!-- Footer -->
    <footer style="background-color: #04114b; color: white; padding: 30px 0;">
        <div class="container">
            <div class="row">
                <!-- Contact Info -->
                <div class="col-md-3">
                    <h4>CONTACT US</h4>
                    <p><strong>Jaramogi Oginga Odinga University of Science and Technology (JOOUST)</strong></p>
                    <p>Bondo (Main) Campus</p>
                    <p>P.O. Box 210 - 40601 Bondo – Kenya.</p>
                    <p><strong>Telephones</strong><br>
                        Phone: 057-2058000 / 057-2501804<br>
                        Fax: 057 2523851
                    </p>
                    <p><strong>Emails</strong><br>
                        <a href="mailto:information@jooust.ac.ke" style="color: #fdd835;">information@jooust.ac.ke</a><br>
                        <a href="mailto:complaints@jooust.ac.ke" style="color: #fdd835;">complaints@jooust.ac.ke</a>
                    </p>
                </div>
                <!-- Corporate Communication -->
                <div class="col-md-3">
                    <h4>Corporate Communication</h4>
                    <p><a href="#" style="color: #fdd835;">Corporate Communication Page</a></p>
                    <p><a href="#" style="color: #fdd835;">Customer Complaints/Compliment Form</a></p>
                    <h4 class="mt-4">Quick Links</h4>
                    <p><a href="{% url 'research:index' %}" style="color: #fdd835;">Home</a></p>
                    <p><a href="{% url 'research:vlirous' %}" style="color: #fdd835;">VLIR-OUS</a></p>
                    <p><a href="{% url 'maps:map' %}" style="color: #fdd835;">Interactive Maps</a></p>
                </div>
                <!-- Quality & Staff Resources -->
                <div class="col-md-3">
                    <h4>Quality Statement</h4>
                    <p><a href="#" style="color: #fdd835;">JOOUST Quality Statement</a></p>
                    <h4>Staff Resources</h4>
                    <p><a href="#" style="color: #fdd835;">University Procedures</a></p>
                    <p><a href="#" style="color: #fdd835;">Appraisal Forms</a></p>
                    <p><a href="#" style="color: #fdd835;">Bunista SACCO</a></p>
                    <p><strong>Medical Cover - <a href="#" style="color: #fdd835;">AAR Provider Panel List</a></strong></p>
                </div>
                <!-- Social Media & Repository Links -->
                <div class="col-md-3">
                    <h4>Connect With Us</h4>
                    <p>
                        <a href="#" style="color: #fdd835; font-size: 1.5rem; margin-right: 15px;"><i class="bi bi-facebook"></i></a>
                        <a href="#" style="color: #fdd835; font-size: 1.5rem; margin-right: 15px;"><i class="bi bi-twitter"></i></a>
                        <a href="#" style="color: #fdd835; font-size: 1.5rem; margin-right: 15px;"><i class="bi bi-linkedin"></i></a>
                        <a href="#" style="color: #fdd835; font-size: 1.5rem;"><i class="bi bi-youtube"></i></a>
                    </p>
                    <h4 class="mt-4">Data Resources</h4>
                    <p><a href="{% url 'repository:dataset_list' %}" style="color: #fdd835;">Data Repository</a></p>
                    <p><a href="#" style="color: #fdd835;">Research Publications</a></p>
                    <p><a href="#" style="color: #fdd835;">Climate Data</a></p>
                    <p><a href="#" style="color: #fdd835;">Environmental Monitoring</a></p>
                </div>
            </div>
            
            <!-- Copyright -->
            <div class="text-center mt-4">
                <hr style="border-top: 1px solid white;">
                <p>© Jaramogi Oginga Odinga University of Science and Technology (JOOUST), 2025.</p>
            </div>
        </div>
    </footer>
    <!-- Scroll to Top Button -->
    <button onclick="scrollToTop()" id="scrollToTopBtn" title="Go to top">^</button>
=======
  <!-- Footer -->
  <footer style="background-color: #04114b; color: white; padding: 30px 0;">
    <div class="container">
        <div class="row">
            <!-- Contact Info -->
            <div class="col-md-3">
                <h4>CONTACT US</h4>
                <p><strong>Jaramogi Oginga Odinga University of Science and Technology (JOOUST)</strong></p>
                <p>Bondo (Main) Campus</p>
                <p>P.O. Box 210 - 40601 Bondo – Kenya.</p>
                <p><strong>Telephones</strong><br>
                    Phone: 057-2058000 / 057-2501804<br>
                    Fax: 057 2523851
                </p>
                <p><strong>Emails</strong><br>
                    <a href="mailto:information@jooust.ac.ke" style="color: #fdd835;">information@jooust.ac.ke</a><br>
                    <a href="mailto:complaints@jooust.ac.ke" style="color: #fdd835;">complaints@jooust.ac.ke</a>
                </p>
            </div>
            <!-- Corporate Communication -->
            <div class="col-md-3">
                <h4>Corporate Communication</h4>
                <p><a href="#" style="color: #fdd835;">Corporate Communication Page</a></p>
                <p><a href="#" style="color: #fdd835;">Customer Complaints/Compliment Form</a></p>
                <h4 class="mt-4">Quick Links</h4>
                <p><a href="{% url 'research:index' %}" style="color: #fdd835;">Home</a></p>
                <p><a href="{% url 'research:vlirous' %}" style="color: #fdd835;">VLIR-OUS</a></p>
                <p><a href="{% url 'maps:map' %}" style="color: #fdd835;">Interactive Maps</a></p>
            </div>
            <!-- Quality & Staff Resources -->
            <div class="col-md-3">
                <h4>Quality Statement</h4>
                <p><a href="#" style="color: #fdd835;">JOOUST Quality Statement</a></p>
                <h4>Staff Resources</h4>
                <p><a href="#" style="color: #fdd835;">University Procedures</a></p>
                <p><a href="#" style="color: #fdd835;">Appraisal Forms</a></p>
                <p><a href="#" style="color: #fdd835;">Bunista SACCO</a></p>
                <p><strong>Medical Cover - <a href="#" style="color: #fdd835;">AAR Provider Panel List</a></strong></p>
            </div>
            <!-- Social Media & Repository Links -->
            <div class="col-md-3">
                <h4>Connect With Us</h4>
                <p>
                    <a href="#" style="color: #fdd835; font-size: 1.5rem; margin-right: 15px;"><i class="bi bi-facebook"></i></a>
                    <a href="#" style="color: #fdd835; font-size: 1.5rem; margin-right: 15px;"><i class="bi bi-twitter"></i></a>
                    <a href="#" style="color: #fdd835; font-size: 1.5rem; margin-right: 15px;"><i class="bi bi-linkedin"></i></a>
                    <a href="#" style="color: #fdd835; font-size: 1.5rem;"><i class="bi bi-youtube"></i></a>
                </p>
                <h4 class="mt-4">Data Resources</h4>
                <p><a href="{% url 'repository:dataset_list' %}" style="color: #fdd835;">Data Repository</a></p>
                <p><a href="#" style="color: #fdd835;">Research Publications</a></p>
                <p><a href="#" style="color: #fdd835;">Climate Data</a></p>
                <p><a href="#" style="color: #fdd835;">Environmental Monitoring</a></p>
            </div>
        </div>
        
        <!-- Copyright -->
        <div class="text-center mt-4">
            <hr style="border-top: 1px solid white;">
            <p> Jaramogi Oginga Odinga University of Science and Technology (JOOUST), 2025.</p>
        </div>
    </div>
</footer>
<!-- Scroll to Top Button -->
<button onclick="scrollToTop()" id="scrollToTopBtn" title="Go to top">^</button>
>>>>>>> 3c8fd33b
   
<script src="https://unpkg.com/leaflet@1.7.1/dist/leaflet.js"></script>
<script src="https://cdn.jsdelivr.net/npm/chart.js@3.7.0/dist/chart.min.js"></script>

<!-- Chart.js for data visualization -->
<script src="https://unpkg.com/leaflet.heat@0.2.0/dist/leaflet-heat.js"></script>

<!-- Bootstrap Icons -->
<link rel="stylesheet" href="https://cdn.jsdelivr.net/npm/bootstrap-icons@1.11.1/font/bootstrap-icons.css">
    <!-- Bootstrap JS -->
<<<<<<< HEAD
    <script src="https://cdn.jsdelivr.net/npm/bootstrap@5.3.2/dist/js/bootstrap.bundle.min.js"></script>
    <script src="{% static 'js/script.js' %}"></script>
    <!-- Bootstrap Bundle with Popper -->
    <script src="https://cdn.jsdelivr.net/npm/bootstrap@5.1.3/dist/js/bootstrap.bundle.min.js"></script>
    <!-- Bootstrap Icons -->
    <link rel="stylesheet" href="https://cdn.jsdelivr.net/npm/bootstrap-icons@1.11.1/font/bootstrap-icons.css">
    <!-- Custom JavaScript -->
    <script src="{% static 'js/dataset_list.js' %}"></script>
=======
    <script src="https://cdn.jsdelivr.net/npm/bootstrap@5.3.0/dist/js/bootstrap.bundle.min.js"></script>
    <!-- Custom JS -->
    <script src="{% static 'js/header.js' %}"></script>
    <script src="{% static 'js/main.js' %}"></script>
>>>>>>> 3c8fd33b
    <script>
        document.addEventListener('DOMContentLoaded', function() {
            const authBtn = document.getElementById('auth-btn');
            const isAuthenticated = JSON.parse('{{ request.user.is_authenticated|lower }}');
            const csrfToken = '{{ csrf_token }}';

            // Initialize Bootstrap components
            const toastTrigger = document.getElementById('liveToastBtn');
            const toastLiveExample = document.getElementById('liveToast');
            
            if (toastTrigger) {
                const toast = new bootstrap.Toast(toastLiveExample);
                toastTrigger.addEventListener('click', () => {
                    toast.show();
                });
            }

            // Initialize tooltips
            const tooltipTriggerList = [].slice.call(document.querySelectorAll('[data-bs-toggle="tooltip"]'));
            tooltipTriggerList.map(function (tooltipTriggerEl) {
                return new bootstrap.Tooltip(tooltipTriggerEl);
            });

            // Initialize popovers
            const popoverTriggerList = [].slice.call(document.querySelectorAll('[data-bs-toggle="popover"]'));
            popoverTriggerList.map(function (popoverTriggerEl) {
                return new bootstrap.Popover(popoverTriggerEl);
            });

            // Initialize dropdowns
            const dropdowns = document.querySelectorAll('.dropdown-toggle');
            dropdowns.forEach(dropdown => {
                new bootstrap.Dropdown(dropdown);
            });

            // Handle authentication
            if (authBtn) {
                authBtn.addEventListener('click', function() {
                    if (isAuthenticated) {
                        // Handle logout
                        fetch('/accounts/logout/', {
                            method: 'POST',
                            headers: {
                                'X-Requested-With': 'XMLHttpRequest',
                                'X-CSRFToken': csrfToken
                            }
                        })
                        .then(response => response.json())
                        .then(data => {
                            if (data.success) {
                                window.location.href = '/';
                            }
                        });
                    } else {
                        // Handle login
                        window.location.href = '/accounts/login/';
                    }
                });
            }
            
            // Weather dropdown functionality
            const weatherDropdownToggle = document.querySelector('.weather-nav-dropdown .dropdown-toggle');
            const weatherDropdown = document.querySelector('.weather-nav-dropdown');
            
            if (weatherDropdownToggle) {
                // Toggle dropdown on click
                weatherDropdownToggle.addEventListener('click', function(event) {
                    event.preventDefault();
                    weatherDropdown.classList.toggle('show');
                });
                
                // Close dropdown when clicking anywhere else on the page
                document.addEventListener('click', function(event) {
                    if (!weatherDropdown.contains(event.target)) {
                        weatherDropdown.classList.remove('show');
                    }
                });
            }
        });
    </script>
    {% block extra_js %}{% endblock %}
</body>
</html><|MERGE_RESOLUTION|>--- conflicted
+++ resolved
@@ -4,52 +4,6 @@
 <head>
     <meta charset="UTF-8">
     <meta name="viewport" content="width=device-width, initial-scale=1.0">
-<<<<<<< HEAD
-    <title>{% block title %}JOOUST Data Repository{% endblock %}</title>
-        <link rel="stylesheet" href="https://unpkg.com/leaflet@1.7.1/dist/leaflet.css" />
-        <link href="https://cdn.jsdelivr.net/npm/bootstrap@5.1.3/dist/css/bootstrap.min.css" rel="stylesheet">
-    
-          <!-- Load Leaflet for maps -->
-          <link rel="stylesheet" href="https://unpkg.com/leaflet@1.7.1/dist/leaflet.css" />
-          
-          
-          <!-- Heatmap plugin for Leaflet -->      
-          <!-- Bootstrap for UI -->
-          <link href="https://cdn.jsdelivr.net/npm/bootstrap@5.1.3/dist/css/bootstrap.min.css" rel="stylesheet">
-         
-    
-        <!-- Bootstrap CSS -->
-        <link rel="stylesheet" href="https://cdn.jsdelivr.net/npm/bootstrap@5.3.0/dist/css/bootstrap.min.css">
-        <!-- Bootstrap Icons -->
-        <link rel="stylesheet" href="https://cdn.jsdelivr.net/npm/bootstrap-icons@1.11.1/font/bootstrap-icons.css">
-        <!-- Custom Styles -->
-        <link rel="stylesheet" href="{% static 'css/styles.css' %}">
-        
-    
-        <!-- Custom Styles -->
-        <link rel="stylesheet" href="{% static 'css/styles.css' %}">
-         <!-- Bootstrap CSS -->
-         <link rel="stylesheet" href="https://cdn.jsdelivr.net/npm/bootstrap@5.3.0/dist/css/bootstrap.min.css">
-         <!-- Bootstrap Icons -->
-         <link rel="stylesheet" href="https://cdn.jsdelivr.net/npm/bootstrap-icons@1.11.1/font/bootstrap-icons.css">
-         {% block extra_css %}{% endblock %}
-         {% block extra_head %}{% endblock %}
-</head>
-<body>
-    <!-- Navigation -->
-    <header>
-        <nav class="navbar navbar-expand-lg custom-navbar">
-            <div class="container">
-                <a class="navbar-brand" href="">
-                    <img src="{% static 'images/logo@2x.png' %}" alt="JOUST Logo" height="40">
-                </a>
-                <button class="navbar-toggler" type="button" data-bs-toggle="collapse" data-bs-target="#navbarNav" aria-controls="navbarNav" aria-expanded="false" aria-label="Toggle navigation">
-                    <span class="navbar-toggler-icon"></span>
-                </button>
-                <div class="collapse navbar-collapse justify-content-end" id="navbarNav">
-                    <ul class="navbar-nav align-items-center">
-                        <li class="nav-item"><a class="nav-link" href="{% url 'research:index' %}">Home</a></li>
-=======
     <title>{% block title %}Research Portal{% endblock %}</title>
     <!-- Bootstrap CSS -->
     <link href="https://cdn.jsdelivr.net/npm/bootstrap@5.3.0/dist/css/bootstrap.min.css" rel="stylesheet">
@@ -131,7 +85,6 @@
             <nav class="navbar navbar-expand-lg navbar-dark">
                 <div class="navbar-collapse">
                     <ul class="navbar-nav">
->>>>>>> 3c8fd33b
                         <li class="nav-item dropdown">
                             <a class="nav-link dropdown-toggle" href="#" role="button" data-bs-toggle="dropdown" aria-expanded="false">
                                 Active alerts
@@ -161,144 +114,17 @@
                         <li class="nav-item">
                             <a class="nav-link" href="#">Past Weather</a>
                         </li>
-<<<<<<< HEAD
-                                            <li class="nav-item">
-                        <a class="nav-link" href="{% url 'repository:dataset_list' %}">Repository</a>
-                    </li>
-                        <li class="nav-item"><a class="nav-link" href="{% url 'research:contact' %}">Contact</a></li>
-                        {% if request.user.is_authenticated %}
-                        <li class="nav-item dropdown">
-                            <a class="nav-link dropdown-toggle" href="#" role="button" data-bs-toggle="dropdown" aria-expanded="false">
-                                <i class="bi bi-person-circle"></i>
-                            </a>
-                            <ul class="dropdown-menu dropdown-menu-end">
-                                <li><a class="dropdown-item" href="{% url 'dashboard' %}">Dashboard</a></li>
-                                <li><a class="dropdown-item" href="{% url 'profile' %}">User Profile</a></li>
-                                <li><hr class="dropdown-divider"></li>
-                                <li><a class="dropdown-item" href="{% url 'logout' %}" id="logout-link">Logout</a></li>
-                            </ul>
-
-                        {% else %}
-                        <li class="nav-item"> <a href="{% url 'login' %}" class="btn btn-primary">Login</a></li>
-                        {% endif %}
-                    </ul>
-                </div>
-                <a class="navbar-brand2" href="#">
-                    <img src="{% static 'images/vlirious.png' %}" style=" margin-left: 35px; border-radius: 12px; border: blue;"alt="vlirious logo" >
-                </a>
-            </div>
-        </nav>
-        
-        <!-- Announcement Banner -->
-        <div class="announcement-banner">
-            <div class="container">
-                <p class="text-center mb-0">DATA REPOSITORY FOR JOOUST IN COLLABORATION WITH VLIROUS</p>
-            </div>
-        </div>
-        
-        <!-- Weather Navigation Bar -->
-        <div class="weather-nav-container">
-            <div class="container">
-                <div class="weather-nav">
-                    <div class="weather-nav-dropdown">
-                        <a href="#" class="weather-nav-item dropdown-toggle">ACTIVE ALERTS</a>
-                        <ul class="weather-dropdown-menu">
-                            <li><a href="#" class="weather-dropdown-item">EXCESSIVE RAINFALL</a></li>
-                            <li><a href="#" class="weather-dropdown-item">RIVER LEVEL</a></li>
-                            <li><a href="#" class="weather-dropdown-item">LAKE LEVEL</a></li>
-                            <li><a href="#" class="weather-dropdown-item">LAKE LEVEL EXTENT</a></li>
-                        </ul>
-                    </div>
-                    <a href="#" class="weather-nav-item">FORECAST MAPS</a>
-                    <a href="#" class="weather-nav-item">RADAR</a>
-                    <a href="#" class="weather-nav-item">RIVERS, LAKES, RAINFALL</a>
-                    <a href="#" class="weather-nav-item">AIR QUALITY</a>
-                    <a href="#" class="weather-nav-item">SATELLITE</a>
-                    <a href="#" class="weather-nav-item">PAST WEATHER</a>
-                </div>
-            </div>
-        </div>
-    </header>
-=======
                     </ul>
                 </div>
             </nav>
         </div>
     </div>
 
->>>>>>> 3c8fd33b
     <!-- Main Content -->
     <main class="py-4">
         {% block content %}{% endblock %}
     </main>
 
-<<<<<<< HEAD
-    <!-- Footer -->
-    <footer style="background-color: #04114b; color: white; padding: 30px 0;">
-        <div class="container">
-            <div class="row">
-                <!-- Contact Info -->
-                <div class="col-md-3">
-                    <h4>CONTACT US</h4>
-                    <p><strong>Jaramogi Oginga Odinga University of Science and Technology (JOOUST)</strong></p>
-                    <p>Bondo (Main) Campus</p>
-                    <p>P.O. Box 210 - 40601 Bondo – Kenya.</p>
-                    <p><strong>Telephones</strong><br>
-                        Phone: 057-2058000 / 057-2501804<br>
-                        Fax: 057 2523851
-                    </p>
-                    <p><strong>Emails</strong><br>
-                        <a href="mailto:information@jooust.ac.ke" style="color: #fdd835;">information@jooust.ac.ke</a><br>
-                        <a href="mailto:complaints@jooust.ac.ke" style="color: #fdd835;">complaints@jooust.ac.ke</a>
-                    </p>
-                </div>
-                <!-- Corporate Communication -->
-                <div class="col-md-3">
-                    <h4>Corporate Communication</h4>
-                    <p><a href="#" style="color: #fdd835;">Corporate Communication Page</a></p>
-                    <p><a href="#" style="color: #fdd835;">Customer Complaints/Compliment Form</a></p>
-                    <h4 class="mt-4">Quick Links</h4>
-                    <p><a href="{% url 'research:index' %}" style="color: #fdd835;">Home</a></p>
-                    <p><a href="{% url 'research:vlirous' %}" style="color: #fdd835;">VLIR-OUS</a></p>
-                    <p><a href="{% url 'maps:map' %}" style="color: #fdd835;">Interactive Maps</a></p>
-                </div>
-                <!-- Quality & Staff Resources -->
-                <div class="col-md-3">
-                    <h4>Quality Statement</h4>
-                    <p><a href="#" style="color: #fdd835;">JOOUST Quality Statement</a></p>
-                    <h4>Staff Resources</h4>
-                    <p><a href="#" style="color: #fdd835;">University Procedures</a></p>
-                    <p><a href="#" style="color: #fdd835;">Appraisal Forms</a></p>
-                    <p><a href="#" style="color: #fdd835;">Bunista SACCO</a></p>
-                    <p><strong>Medical Cover - <a href="#" style="color: #fdd835;">AAR Provider Panel List</a></strong></p>
-                </div>
-                <!-- Social Media & Repository Links -->
-                <div class="col-md-3">
-                    <h4>Connect With Us</h4>
-                    <p>
-                        <a href="#" style="color: #fdd835; font-size: 1.5rem; margin-right: 15px;"><i class="bi bi-facebook"></i></a>
-                        <a href="#" style="color: #fdd835; font-size: 1.5rem; margin-right: 15px;"><i class="bi bi-twitter"></i></a>
-                        <a href="#" style="color: #fdd835; font-size: 1.5rem; margin-right: 15px;"><i class="bi bi-linkedin"></i></a>
-                        <a href="#" style="color: #fdd835; font-size: 1.5rem;"><i class="bi bi-youtube"></i></a>
-                    </p>
-                    <h4 class="mt-4">Data Resources</h4>
-                    <p><a href="{% url 'repository:dataset_list' %}" style="color: #fdd835;">Data Repository</a></p>
-                    <p><a href="#" style="color: #fdd835;">Research Publications</a></p>
-                    <p><a href="#" style="color: #fdd835;">Climate Data</a></p>
-                    <p><a href="#" style="color: #fdd835;">Environmental Monitoring</a></p>
-                </div>
-            </div>
-            
-            <!-- Copyright -->
-            <div class="text-center mt-4">
-                <hr style="border-top: 1px solid white;">
-                <p>© Jaramogi Oginga Odinga University of Science and Technology (JOOUST), 2025.</p>
-            </div>
-        </div>
-    </footer>
-    <!-- Scroll to Top Button -->
-    <button onclick="scrollToTop()" id="scrollToTopBtn" title="Go to top">^</button>
-=======
   <!-- Footer -->
   <footer style="background-color: #04114b; color: white; padding: 30px 0;">
     <div class="container">
@@ -364,7 +190,6 @@
 </footer>
 <!-- Scroll to Top Button -->
 <button onclick="scrollToTop()" id="scrollToTopBtn" title="Go to top">^</button>
->>>>>>> 3c8fd33b
    
 <script src="https://unpkg.com/leaflet@1.7.1/dist/leaflet.js"></script>
 <script src="https://cdn.jsdelivr.net/npm/chart.js@3.7.0/dist/chart.min.js"></script>
@@ -375,21 +200,10 @@
 <!-- Bootstrap Icons -->
 <link rel="stylesheet" href="https://cdn.jsdelivr.net/npm/bootstrap-icons@1.11.1/font/bootstrap-icons.css">
     <!-- Bootstrap JS -->
-<<<<<<< HEAD
-    <script src="https://cdn.jsdelivr.net/npm/bootstrap@5.3.2/dist/js/bootstrap.bundle.min.js"></script>
-    <script src="{% static 'js/script.js' %}"></script>
-    <!-- Bootstrap Bundle with Popper -->
-    <script src="https://cdn.jsdelivr.net/npm/bootstrap@5.1.3/dist/js/bootstrap.bundle.min.js"></script>
-    <!-- Bootstrap Icons -->
-    <link rel="stylesheet" href="https://cdn.jsdelivr.net/npm/bootstrap-icons@1.11.1/font/bootstrap-icons.css">
-    <!-- Custom JavaScript -->
-    <script src="{% static 'js/dataset_list.js' %}"></script>
-=======
     <script src="https://cdn.jsdelivr.net/npm/bootstrap@5.3.0/dist/js/bootstrap.bundle.min.js"></script>
     <!-- Custom JS -->
     <script src="{% static 'js/header.js' %}"></script>
     <script src="{% static 'js/main.js' %}"></script>
->>>>>>> 3c8fd33b
     <script>
         document.addEventListener('DOMContentLoaded', function() {
             const authBtn = document.getElementById('auth-btn');
@@ -449,25 +263,6 @@
                     }
                 });
             }
-            
-            // Weather dropdown functionality
-            const weatherDropdownToggle = document.querySelector('.weather-nav-dropdown .dropdown-toggle');
-            const weatherDropdown = document.querySelector('.weather-nav-dropdown');
-            
-            if (weatherDropdownToggle) {
-                // Toggle dropdown on click
-                weatherDropdownToggle.addEventListener('click', function(event) {
-                    event.preventDefault();
-                    weatherDropdown.classList.toggle('show');
-                });
-                
-                // Close dropdown when clicking anywhere else on the page
-                document.addEventListener('click', function(event) {
-                    if (!weatherDropdown.contains(event.target)) {
-                        weatherDropdown.classList.remove('show');
-                    }
-                });
-            }
         });
     </script>
     {% block extra_js %}{% endblock %}
