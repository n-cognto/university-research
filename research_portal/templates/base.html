--- conflicted
+++ resolved
@@ -5,7 +5,6 @@
     <meta charset="UTF-8">
     <meta name="viewport" content="width=device-width, initial-scale=1.0">
     <title>{% block title %}Research Portal{% endblock %}</title>
-<<<<<<< HEAD
     <link rel="stylesheet" href="https://unpkg.com/leaflet@1.7.1/dist/leaflet.css" />
     <link href="https://cdn.jsdelivr.net/npm/bootstrap@5.1.3/dist/css/bootstrap.min.css" rel="stylesheet">
 
@@ -25,14 +24,14 @@
     <!-- Custom Styles -->
     <link rel="stylesheet" href="{% static 'css/styles.css' %}">
     
-=======
+
     <!-- Custom Styles -->
     <link rel="stylesheet" href="{% static 'css/styles.css' %}">
      <!-- Bootstrap CSS -->
      <link rel="stylesheet" href="https://cdn.jsdelivr.net/npm/bootstrap@5.3.0/dist/css/bootstrap.min.css">
      <!-- Bootstrap Icons -->
      <link rel="stylesheet" href="https://cdn.jsdelivr.net/npm/bootstrap-icons@1.11.1/font/bootstrap-icons.css">
->>>>>>> 326f7efe
+
     {% block extra_css %}{% endblock %}
     {% block extra_head %}{% endblock %}
 </head>
@@ -80,11 +79,10 @@
                                 <li><hr class="dropdown-divider"></li>
                                 <li><a class="dropdown-item" href="{% url 'logout' %}" id="logout-link">Logout</a></li>
                             </ul>
-                        </li>
-<<<<<<< HEAD
+
                         {% else %}
                         <li class="nav-item"> <a href="{% url 'login' %}" class="btn btn-primary">LOGIN</a></li>
-=======
+
                         <li class="nav-item"><a class="nav-link" href="#">PEOPLE</a></li>
                         <li class="nav-item"><a class="nav-link" href="{% url 'research:map' %}">MAP</a></li>
                         <li class="nav-item"><a class="nav-link" href="{% url 'research:contact' %}">CONTACT</a></li>
@@ -105,7 +103,6 @@
                         <li class="nav-item login-btn">
                             <a href="{% url 'login' %}">LOGIN</a>
                         </li>
->>>>>>> 326f7efe
                         {% endif %}
                     </ul>
                 </div>
