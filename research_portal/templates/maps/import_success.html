{% extends "base.html" %}
{% load static %}

{% block title %}Import Results{% endblock %}

{% block content %}
<div class="container py-4">
    <div class="card shadow">
        <div class="card-header bg-primary text-white">
            <h2 class="card-title mb-0">
                <i class="fas fa-check-circle me-2"></i>Import Results
            </h2>
        </div>
        <div class="card-body">
            {% if results %}
<<<<<<< HEAD
                <div class="alert {% if results.error > 0 %}alert-warning{% else %}alert-success{% endif %}">
=======
                <div class="alert alert-info">
>>>>>>> e221c2ef
                    <h4 class="alert-heading">Import Summary</h4>
                    <p>Type: {{ results.type }}</p>
                    <p>Successfully processed: {{ results.success }}</p>
                    <p>Errors encountered: {{ results.error }}</p>
                </div>

                {% if results.errors %}
<<<<<<< HEAD
                    <div class="alert alert-danger">
                        <h4 class="alert-heading">Error Details</h4>
                        <ul class="list-group mb-0">
                            {% for error in results.errors %}
                                <li class="list-group-item list-group-item-danger"><i class="fas fa-exclamation-triangle me-2"></i>{{ error }}</li>
=======
                    <div class="alert alert-warning">
                        <h4 class="alert-heading">Warnings/Errors</h4>
                        <ul class="list-unstyled mb-0">
                            {% for error in results.errors %}
                                <li><i class="fas fa-exclamation-triangle me-2"></i>{{ error }}</li>
>>>>>>> e221c2ef
                            {% endfor %}
                        </ul>
                    </div>
                {% endif %}
            {% else %}
                <div class="alert alert-warning">
                    <h4 class="alert-heading">No Results Found</h4>
<<<<<<< HEAD
                    <p>No import results were found in the session. This could be due to:</p>
                    <ul>
                        <li>The upload failed before processing</li>
                        <li>The file was empty or in an incorrect format</li>
                        <li>A server-side error occurred</li>
                    </ul>
                    <p>Please check the following:</p>
                    <ol>
                        <li>Your CSV file follows the correct format (see format guidelines)</li>
                        <li>The file is properly encoded (UTF-8 or Latin-1)</li>
                        <li>The file contains all required fields for the selected import type</li>
                        <li>The file is not empty or corrupted</li>
                    </ol>
                </div>
            {% endif %}
            
            {% if messages %}
                <div class="mt-4">
                    {% for message in messages %}
                        <div class="alert alert-{{ message.tags }} alert-dismissible fade show" role="alert">
                            {{ message }}
                            <button type="button" class="btn-close" data-bs-dismiss="alert" aria-label="Close"></button>
                        </div>
                    {% endfor %}
=======
                    <p>No import results were found in the session.</p>
>>>>>>> e221c2ef
                </div>
            {% endif %}
        </div>
        <div class="card-footer">
            <div class="d-flex justify-content-between">
                <a href="{% url 'maps:csv_upload' %}" class="btn btn-primary">
                    <i class="fas fa-upload me-2"></i>Import Another File
                </a>
                <a href="{% url 'maps:map' %}" class="btn btn-secondary">
                    <i class="fas fa-map me-2"></i>Return to Map
                </a>
            </div>
        </div>
    </div>
</div>
{% endblock %}<|MERGE_RESOLUTION|>--- conflicted
+++ resolved
@@ -1,6 +1,8 @@
 {% extends "base.html" %}
 {% load static %}
+{% load static %}
 
+{% block title %}Import Results{% endblock %}
 {% block title %}Import Results{% endblock %}
 
 {% block content %}
@@ -13,11 +15,7 @@
         </div>
         <div class="card-body">
             {% if results %}
-<<<<<<< HEAD
                 <div class="alert {% if results.error > 0 %}alert-warning{% else %}alert-success{% endif %}">
-=======
-                <div class="alert alert-info">
->>>>>>> e221c2ef
                     <h4 class="alert-heading">Import Summary</h4>
                     <p>Type: {{ results.type }}</p>
                     <p>Successfully processed: {{ results.success }}</p>
@@ -25,19 +23,11 @@
                 </div>
 
                 {% if results.errors %}
-<<<<<<< HEAD
                     <div class="alert alert-danger">
                         <h4 class="alert-heading">Error Details</h4>
                         <ul class="list-group mb-0">
                             {% for error in results.errors %}
                                 <li class="list-group-item list-group-item-danger"><i class="fas fa-exclamation-triangle me-2"></i>{{ error }}</li>
-=======
-                    <div class="alert alert-warning">
-                        <h4 class="alert-heading">Warnings/Errors</h4>
-                        <ul class="list-unstyled mb-0">
-                            {% for error in results.errors %}
-                                <li><i class="fas fa-exclamation-triangle me-2"></i>{{ error }}</li>
->>>>>>> e221c2ef
                             {% endfor %}
                         </ul>
                     </div>
@@ -45,7 +35,6 @@
             {% else %}
                 <div class="alert alert-warning">
                     <h4 class="alert-heading">No Results Found</h4>
-<<<<<<< HEAD
                     <p>No import results were found in the session. This could be due to:</p>
                     <ul>
                         <li>The upload failed before processing</li>
@@ -70,12 +59,18 @@
                             <button type="button" class="btn-close" data-bs-dismiss="alert" aria-label="Close"></button>
                         </div>
                     {% endfor %}
-=======
-                    <p>No import results were found in the session.</p>
->>>>>>> e221c2ef
                 </div>
             {% endif %}
         </div>
+        <div class="card-footer">
+            <div class="d-flex justify-content-between">
+                <a href="{% url 'maps:csv_upload' %}" class="btn btn-primary">
+                    <i class="fas fa-upload me-2"></i>Import Another File
+                </a>
+                <a href="{% url 'maps:map' %}" class="btn btn-secondary">
+                    <i class="fas fa-map me-2"></i>Return to Map
+                </a>
+            </div>
         <div class="card-footer">
             <div class="d-flex justify-content-between">
                 <a href="{% url 'maps:csv_upload' %}" class="btn btn-primary">
