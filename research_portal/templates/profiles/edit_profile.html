--- conflicted
+++ resolved
@@ -267,7 +267,6 @@
 {% endblock %}
 
 {% block content %}
-<<<<<<< HEAD
 <div class="content">
 <div class="container-fluid">
     <div class="row">
@@ -306,8 +305,6 @@
             </ul>
         </div>
 </div>
-=======
->>>>>>> 326f7efe
 <div class="edit-profile-page">
     <div class="edit-profile-container">
         <div class="form-header">
@@ -454,12 +451,13 @@
             </div>
         </form>
     </div>
+
 </div>
-<<<<<<< HEAD
 </div>
-=======
-
->>>>>>> 326f7efe
+
+</div>
+
+
 <script>
     document.addEventListener('DOMContentLoaded', function() {
         // Add classes to form controls
