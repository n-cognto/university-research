from django.contrib import admin
<<<<<<< HEAD
from django.urls import path
from django.shortcuts import render, redirect
from django.contrib import messages
from django import forms
from .models import Profile
import csv
import io
from django.contrib.auth.models import User

class CsvImportForm(forms.Form):
    """Form for uploading CSV files"""
    csv_file = forms.FileField(
        label='Select a CSV file',
        help_text='The CSV file must include headers matching model field names'
    )

class ProfileAdmin(admin.ModelAdmin):
    list_display = ('user', 'first_name', 'last_name', 'phone_number', 'id_number', 'gender')
    search_fields = ('user__username', 'first_name', 'last_name', 'phone_number', 'id_number')
    list_filter = ('gender',)
    
    # Add CSV import functionality
    change_list_template = 'admin/profiles/profile/change_list.html'
    
    def get_urls(self):
        urls = super().get_urls()
        my_urls = [
            path('import-csv/', self.import_csv, name='import_csv'),
        ]
        return my_urls + urls
    
    def import_csv(self, request):
        if request.method == "POST":
            csv_file = request.FILES["csv_file"]
            
            # Validate file is CSV
            if not csv_file.name.endswith('.csv'):
                messages.error(request, 'Please upload a CSV file')
                return redirect('admin:profiles_profile_changelist')
            
            # Process CSV file
            try:
                data_set = csv_file.read().decode('UTF-8')
                io_string = io.StringIO(data_set)
                next(io_string)  # Skip header row
                
                # Process each row
                for row in csv.reader(io_string, delimiter=',', quotechar='"'):
                    if len(row) < 8:  # Check basic length
                        continue
                        
                    email = row[0].strip()
                    first_name = row[1].strip()
                    last_name = row[2].strip()
                    middle_name = row[3].strip() if row[3].strip() else None
                    phone_number = row[4].strip()
                    id_number = row[5].strip()
                    dob = row[6].strip() or None
                    gender = row[7].strip().lower()
                    location = row[8].strip() if len(row) > 8 and row[8].strip() else None
                    bio = row[9].strip() if len(row) > 9 and row[9].strip() else None
                    
                    # Skip rows without critical data
                    if not (email and first_name and last_name and phone_number and id_number):
                        continue
                        
                    # Check if user exists, create if not
                    try:
                        user = User.objects.get(username=email)
                    except User.DoesNotExist:
                        # Create new user
                        user = User.objects.create_user(
                            username=email,
                            email=email,
                            first_name=first_name,
                            last_name=last_name,
                            # Set a default password - should be changed
                            password='changeme123'
                        )
                    
                    # Check if profile exists
                    try:
                        profile = Profile.objects.get(user=user)
                        # Update existing profile
                        profile.first_name = first_name
                        profile.last_name = last_name
                        profile.middle_name = middle_name
                        profile.phone_number = phone_number
                        profile.id_number = id_number
                        profile.dob = dob
                        profile.gender = gender
                        profile.location = location
                        profile.bio = bio
                        profile.save()
                    except Profile.DoesNotExist:
                        # Create new profile
                        Profile.objects.create(
                            user=user,
                            first_name=first_name,
                            last_name=last_name,
                            middle_name=middle_name,
                            phone_number=phone_number,
                            id_number=id_number,
                            dob=dob,
                            gender=gender,
                            location=location,
                            bio=bio
                        )
                
                messages.success(request, 'CSV file imported successfully')
            except Exception as e:
                messages.error(request, f'Error importing CSV: {str(e)}')
            
            return redirect('admin:profiles_profile_changelist')
            
        form = CsvImportForm()
        context = {
            'form': form,
            'title': 'Import Profiles from CSV',
            'opts': self.model._meta,
        }
        return render(request, 'admin/csv_form.html', context)

admin.site.register(Profile, ProfileAdmin)
=======
from django.contrib.auth.admin import UserAdmin
from django.contrib.auth.models import User
from .models import Profile
from django.utils import timezone

class ProfileInline(admin.StackedInline):
    model = Profile
    can_delete = False
    verbose_name_plural = 'Profile'
    fk_name = 'user'
    fields = ('middle_name', 'phone_number', 'id_number', 'dob', 'gender', 'location', 'bio')
    widgets = {
        'dob': admin.widgets.AdminDateWidget(attrs={'type': 'date', 'max': timezone.now().date().isoformat()}),
    }

class CustomUserAdmin(UserAdmin):
    inlines = (ProfileInline,)
    list_display = ('username', 'email', 'first_name', 'last_name', 'is_staff')
    list_select_related = ('profile',)

    def get_inline_instances(self, request, obj=None):
        if not obj:
            return list()
        return super(CustomUserAdmin, self).get_inline_instances(request, obj)

# Re-register UserAdmin
admin.site.unregister(User)
admin.site.register(User, CustomUserAdmin)
>>>>>>> 4505de12
<|MERGE_RESOLUTION|>--- conflicted
+++ resolved
@@ -1,130 +1,4 @@
 from django.contrib import admin
-<<<<<<< HEAD
-from django.urls import path
-from django.shortcuts import render, redirect
-from django.contrib import messages
-from django import forms
-from .models import Profile
-import csv
-import io
-from django.contrib.auth.models import User
-
-class CsvImportForm(forms.Form):
-    """Form for uploading CSV files"""
-    csv_file = forms.FileField(
-        label='Select a CSV file',
-        help_text='The CSV file must include headers matching model field names'
-    )
-
-class ProfileAdmin(admin.ModelAdmin):
-    list_display = ('user', 'first_name', 'last_name', 'phone_number', 'id_number', 'gender')
-    search_fields = ('user__username', 'first_name', 'last_name', 'phone_number', 'id_number')
-    list_filter = ('gender',)
-    
-    # Add CSV import functionality
-    change_list_template = 'admin/profiles/profile/change_list.html'
-    
-    def get_urls(self):
-        urls = super().get_urls()
-        my_urls = [
-            path('import-csv/', self.import_csv, name='import_csv'),
-        ]
-        return my_urls + urls
-    
-    def import_csv(self, request):
-        if request.method == "POST":
-            csv_file = request.FILES["csv_file"]
-            
-            # Validate file is CSV
-            if not csv_file.name.endswith('.csv'):
-                messages.error(request, 'Please upload a CSV file')
-                return redirect('admin:profiles_profile_changelist')
-            
-            # Process CSV file
-            try:
-                data_set = csv_file.read().decode('UTF-8')
-                io_string = io.StringIO(data_set)
-                next(io_string)  # Skip header row
-                
-                # Process each row
-                for row in csv.reader(io_string, delimiter=',', quotechar='"'):
-                    if len(row) < 8:  # Check basic length
-                        continue
-                        
-                    email = row[0].strip()
-                    first_name = row[1].strip()
-                    last_name = row[2].strip()
-                    middle_name = row[3].strip() if row[3].strip() else None
-                    phone_number = row[4].strip()
-                    id_number = row[5].strip()
-                    dob = row[6].strip() or None
-                    gender = row[7].strip().lower()
-                    location = row[8].strip() if len(row) > 8 and row[8].strip() else None
-                    bio = row[9].strip() if len(row) > 9 and row[9].strip() else None
-                    
-                    # Skip rows without critical data
-                    if not (email and first_name and last_name and phone_number and id_number):
-                        continue
-                        
-                    # Check if user exists, create if not
-                    try:
-                        user = User.objects.get(username=email)
-                    except User.DoesNotExist:
-                        # Create new user
-                        user = User.objects.create_user(
-                            username=email,
-                            email=email,
-                            first_name=first_name,
-                            last_name=last_name,
-                            # Set a default password - should be changed
-                            password='changeme123'
-                        )
-                    
-                    # Check if profile exists
-                    try:
-                        profile = Profile.objects.get(user=user)
-                        # Update existing profile
-                        profile.first_name = first_name
-                        profile.last_name = last_name
-                        profile.middle_name = middle_name
-                        profile.phone_number = phone_number
-                        profile.id_number = id_number
-                        profile.dob = dob
-                        profile.gender = gender
-                        profile.location = location
-                        profile.bio = bio
-                        profile.save()
-                    except Profile.DoesNotExist:
-                        # Create new profile
-                        Profile.objects.create(
-                            user=user,
-                            first_name=first_name,
-                            last_name=last_name,
-                            middle_name=middle_name,
-                            phone_number=phone_number,
-                            id_number=id_number,
-                            dob=dob,
-                            gender=gender,
-                            location=location,
-                            bio=bio
-                        )
-                
-                messages.success(request, 'CSV file imported successfully')
-            except Exception as e:
-                messages.error(request, f'Error importing CSV: {str(e)}')
-            
-            return redirect('admin:profiles_profile_changelist')
-            
-        form = CsvImportForm()
-        context = {
-            'form': form,
-            'title': 'Import Profiles from CSV',
-            'opts': self.model._meta,
-        }
-        return render(request, 'admin/csv_form.html', context)
-
-admin.site.register(Profile, ProfileAdmin)
-=======
 from django.contrib.auth.admin import UserAdmin
 from django.contrib.auth.models import User
 from .models import Profile
@@ -152,5 +26,4 @@
 
 # Re-register UserAdmin
 admin.site.unregister(User)
-admin.site.register(User, CustomUserAdmin)
->>>>>>> 4505de12
+admin.site.register(User, CustomUserAdmin)