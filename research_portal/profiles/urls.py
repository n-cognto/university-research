from django.conf import settings
from django.conf.urls.static import static
from django.urls import path
from .views import RegisterView, PasswordResetView, login_view
from django.contrib.auth.decorators import login_required
from django.shortcuts import render



# Dashboard views
urlpatterns = [
    path('register/', RegisterView.as_view(), name='register'),
    path('login/', login_view, name='login'),
    path('password-reset/', PasswordResetView.as_view(), name='password_reset'),
<<<<<<< HEAD
=======
    
>>>>>>> 24650b6a
]

if settings.DEBUG:
    urlpatterns += static(settings.MEDIA_URL, document_root=settings.MEDIA_ROOT)<|MERGE_RESOLUTION|>--- conflicted
+++ resolved
@@ -12,11 +12,6 @@
     path('register/', RegisterView.as_view(), name='register'),
     path('login/', login_view, name='login'),
     path('password-reset/', PasswordResetView.as_view(), name='password_reset'),
-<<<<<<< HEAD
-=======
-    
->>>>>>> 24650b6a
-]
 
 if settings.DEBUG:
     urlpatterns += static(settings.MEDIA_URL, document_root=settings.MEDIA_ROOT)