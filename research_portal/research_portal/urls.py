"""
URL configuration for research_portal project.

The `urlpatterns` list routes URLs to views. For more information please see:
    https://docs.djangoproject.com/en/5.1/topics/http/urls/
Examples:
Function views
    1. Add an import:  from my_app import views
    2. Add a URL to urlpatterns:  path('', views.home, name='home')
Class-based views
    1. Add an import:  from other_app.views import Home
    2. Add a URL to urlpatterns:  path('', Home.as_view(), name='home')
Including another URLconf
    1. Import the include() function: from django.urls import include, path
    2. Add a URL to urlpatterns:  path('blog/', include('blog.urls'))
"""
from django.contrib import admin
from django.urls import path, include
from profiles.views import logout_view
from django.conf import settings
from django.conf.urls.static import static
from maps.views import ImportSuccessView

urlpatterns = [
    path('admin/', admin.site.urls),
    path('maps/', include('maps.urls', namespace='maps')),
    # We should NOT include maps.urls at the root - that was causing the duplicate/confused URLs
    # path('', include('maps.urls')), # Remove this line
    path('', include('research.urls')),
    path('', include('profiles.urls')),
<<<<<<< HEAD
    path('api-auth/', include('rest_framework.urls')),
    path('logout/', logout_view, name='logout'),
    # Replace the include with a direct view reference to avoid namespace conflict
    path('upload/success/', ImportSuccessView.as_view(), name='import_success_direct'),
]
=======
    path('', include('maps.urls')),
    path('repository/', include('data_repository.urls', namespace='repository')),
    path('api-auth/', include('rest_framework.urls')),
    path('logout/', logout_view, name='logout'),
] + static(settings.MEDIA_URL, document_root=settings.MEDIA_ROOT)
>>>>>>> 4505de12

# Serve media files in development
if settings.DEBUG:
    urlpatterns += static(settings.MEDIA_URL, document_root=settings.MEDIA_ROOT)<|MERGE_RESOLUTION|>--- conflicted
+++ resolved
@@ -28,19 +28,11 @@
     # path('', include('maps.urls')), # Remove this line
     path('', include('research.urls')),
     path('', include('profiles.urls')),
-<<<<<<< HEAD
-    path('api-auth/', include('rest_framework.urls')),
-    path('logout/', logout_view, name='logout'),
-    # Replace the include with a direct view reference to avoid namespace conflict
-    path('upload/success/', ImportSuccessView.as_view(), name='import_success_direct'),
-]
-=======
     path('', include('maps.urls')),
     path('repository/', include('data_repository.urls', namespace='repository')),
     path('api-auth/', include('rest_framework.urls')),
     path('logout/', logout_view, name='logout'),
 ] + static(settings.MEDIA_URL, document_root=settings.MEDIA_ROOT)
->>>>>>> 4505de12
 
 # Serve media files in development
 if settings.DEBUG:
