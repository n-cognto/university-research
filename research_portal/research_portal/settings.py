"""
Django settings for research_portal project.

Generated by 'django-admin startproject' using Django 5.1.6.

For more information on this file, see
https://docs.djangoproject.com/en/5.1/topics/settings/

For the full list of settings and their values, see
https://docs.djangoproject.com/en/5.1/ref/settings/
"""

from pathlib import Path
import os

from dotenv import load_dotenv

load_dotenv()
# Build paths inside the project like this: BASE_DIR / 'subdir'.
BASE_DIR = Path(__file__).resolve().parent.parent


# Quick-start development settings - unsuitable for production
# See https://docs.djangoproject.com/en/5.1/howto/deployment/checklist/

# SECURITY WARNING: keep the secret key used in production secret!
SECRET_KEY = 'django-insecure-xxby!#cz*!f*cv@8zs6t_x=(50)7^3aspay#d+5rr!ma)csnhg'

# SECURITY WARNING: don't run with debug turned on in production!
DEBUG = True

ALLOWED_HOSTS = ['university-research.onrender.com', 'localhost', '127.0.0.1']
CORS_ALLOWED_ORIGINS = [
    "https://university-research.onrender.com",
    "http://localhost:5000",
    "http://127.0.0.1:8000",
]     
CSRF_TRUSTED_ORIGINS = [
    "https://university-research.onrender.com",
    "http://localhost:5000",
    "http://127.0.0.1:8000",
] 


# Application definition

INSTALLED_APPS = [
    'django.contrib.admin',
    'django.contrib.auth',
    'django.contrib.contenttypes',
    'django.contrib.sessions',
    'django.contrib.messages',
    'django.contrib.staticfiles',
    'research',
    'profiles',
    'maps',
    'rest_framework',
    'django.contrib.gis',
    'rest_framework_gis',
    'django_filters'
]

MIDDLEWARE = [
    'django.middleware.security.SecurityMiddleware',
    'whitenoise.middleware.WhiteNoiseMiddleware',  # Add this line
    'django.contrib.sessions.middleware.SessionMiddleware',
    'django.middleware.common.CommonMiddleware',
    'django.middleware.csrf.CsrfViewMiddleware',
    'django.contrib.auth.middleware.AuthenticationMiddleware',
    'django.contrib.messages.middleware.MessageMiddleware',
    'django.middleware.clickjacking.XFrameOptionsMiddleware',
]

ROOT_URLCONF = 'research_portal.urls'

TEMPLATES = [
    {
        'BACKEND': 'django.template.backends.django.DjangoTemplates',
        'DIRS': [os.path.join(BASE_DIR, 'templates')],
        'APP_DIRS': True,
        'OPTIONS': {
            'context_processors': [
                'django.template.context_processors.debug',
                'django.template.context_processors.request',
                'django.contrib.auth.context_processors.auth',
                'django.contrib.messages.context_processors.messages',
            ],
        },
    },
]

WSGI_APPLICATION = 'research_portal.wsgi.application'


# Database
# https://docs.djangoproject.com/en/5.1/ref/settings/#databases

# DATABASES = {
#     'default': {
#         'ENGINE': 'django.db.backends.sqlite3',
#         'NAME': BASE_DIR / 'db.sqlite3',
#     }
# }

DATABASES = {
    'default': {
        'ENGINE': 'django.contrib.gis.db.backends.postgis',
        'NAME': 'geomap_db',
        'USER': 'geomap_user',
        'PASSWORD': 'securepassword',  
        'HOST': 'localhost',
        'PORT': '5432',  
    }
}



# Password validation
# https://docs.djangoproject.com/en/5.1/ref/settings/#auth-password-validators

AUTH_PASSWORD_VALIDATORS = [
    {
        'NAME': 'django.contrib.auth.password_validation.UserAttributeSimilarityValidator',
    },
    {
        'NAME': 'django.contrib.auth.password_validation.MinimumLengthValidator',
    },
    {
        'NAME': 'django.contrib.auth.password_validation.CommonPasswordValidator',
    },
    {
        'NAME': 'django.contrib.auth.password_validation.NumericPasswordValidator',
    },
]


# Internationalization
# https://docs.djangoproject.com/en/5.1/topics/i18n/

LANGUAGE_CODE = 'en-us'

TIME_ZONE = 'Africa/Nairobi'

USE_I18N = True

USE_TZ = True


# Static files (CSS, JavaScript, Images)
# https://docs.djangoproject.com/en/5.1/howto/static-files/

STATIC_URL = '/static/'
STATIC_ROOT = os.path.join(BASE_DIR, 'staticfiles')

# WhiteNoise settings
STATICFILES_STORAGE = 'whitenoise.storage.CompressedManifestStaticFilesStorage'

# Default primary key field type
# https://docs.djangoproject.com/en/5.1/ref/settings/#default-auto-field

DEFAULT_AUTO_FIELD = 'django.db.models.BigAutoField'


STATICFILES_DIRS = [os.path.join(BASE_DIR, 'static')]
STATIC_ROOT = os.path.join(BASE_DIR, 'staticfiles')

MEDIA_URL = '/media/'
MEDIA_ROOT = os.path.join(BASE_DIR, 'media')

# Make sure you have these settings
LOGIN_URL = '/login/'
LOGIN_REDIRECT_URL = '/dashboard/'
LOGOUT_REDIRECT_URL = '/login/'



# Email settings
EMAIL_BACKEND = 'django.core.mail.backends.smtp.EmailBackend'
EMAIL_HOST = 'smtp.gmail.com'
EMAIL_PORT = 587
EMAIL_USE_TLS = True
EMAIL_HOST_USER = os.getenv('EMAIL_HOST_USER')
EMAIL_HOST_PASSWORD = os.getenv('EMAIL_HOST_PASSWORD')



# Static and media files settings for deployment
STATICFILES_STORAGE = 'whitenoise.storage.CompressedManifestStaticFilesStorage'

# Google Maps API Key
<<<<<<< HEAD
GOOGLE_MAPS_API_KEY = os.getenv('GOOGLE_MAPS_API_KEY')

# REST Framework settings
REST_FRAMEWORK = {
    'DEFAULT_PERMISSION_CLASSES': [
        'rest_framework.permissions.DjangoModelPermissionsOrAnonReadOnly'
    ],
    'DEFAULT_PAGINATION_CLASS': 'rest_framework.pagination.PageNumberPagination',
    'PAGE_SIZE': 20,
}

# API Keys (for environmental data providers)
WEATHER_API_KEY = ''  # Add your own API key here
# BASE_URL = 'http://localhost:8000'  # Update this in production

# Email settings for alerts
EMAIL_BACKEND = 'django.core.mail.backends.console.EmailBackend'  # For development
DEFAULT_FROM_EMAIL = 'alerts@environmentalmap.example.com'

REST_FRAMEWORK = {
    'DEFAULT_PERMISSION_CLASSES': [
        'rest_framework.permissions.IsAuthenticatedOrReadOnly',
    ],
    'DEFAULT_PAGINATION_CLASS': 'rest_framework.pagination.PageNumberPagination',
    'PAGE_SIZE': 50,
    'DEFAULT_FILTER_BACKENDS': [
        'django_filters.rest_framework.DjangoFilterBackend',
        'rest_framework.filters.SearchFilter',
        'rest_framework.filters.OrderingFilter',
    ],
}
=======
GOOGLE_MAPS_API_KEY = os.getenv('GOOGLE_MAPS_API_KEY')
>>>>>>> 326f7efe
<|MERGE_RESOLUTION|>--- conflicted
+++ resolved
@@ -188,17 +188,8 @@
 STATICFILES_STORAGE = 'whitenoise.storage.CompressedManifestStaticFilesStorage'
 
 # Google Maps API Key
-<<<<<<< HEAD
 GOOGLE_MAPS_API_KEY = os.getenv('GOOGLE_MAPS_API_KEY')
 
-# REST Framework settings
-REST_FRAMEWORK = {
-    'DEFAULT_PERMISSION_CLASSES': [
-        'rest_framework.permissions.DjangoModelPermissionsOrAnonReadOnly'
-    ],
-    'DEFAULT_PAGINATION_CLASS': 'rest_framework.pagination.PageNumberPagination',
-    'PAGE_SIZE': 20,
-}
 
 # API Keys (for environmental data providers)
 WEATHER_API_KEY = ''  # Add your own API key here
@@ -220,6 +211,3 @@
         'rest_framework.filters.OrderingFilter',
     ],
 }
-=======
-GOOGLE_MAPS_API_KEY = os.getenv('GOOGLE_MAPS_API_KEY')
->>>>>>> 326f7efe
